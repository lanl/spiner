--- conflicted
+++ resolved
@@ -209,587 +209,6 @@
 
 #undef SGAPPLYMOD
 
-<<<<<<< HEAD
-=======
-#ifdef PORTABILITY_STRATEGY_KOKKOS
-using Lrgt = Kokkos::LayoutRight;
-using Llft = Kokkos::LayoutLeft;
-template <typename T>
-using ScratchV = Kokkos::View<T **, Lrgt>;
-#endif // PORTABILITY_STRATEGY_KOKKOS
-
-// mapping from EAP integer to
-static const std::map<const int, const unsigned long> EAPInputToBD = {
-    {-3, thermalqs::temperature | thermalqs::density},
-    {-2, thermalqs::density | thermalqs::pressure},
-    {-1, thermalqs::pressure | thermalqs::temperature},
-    {0, thermalqs::specific_internal_energy | thermalqs::density},
-    {1, thermalqs::specific_internal_energy | thermalqs::density},
-};
-
-#ifdef PORTABILITY_STRATEGY_KOKKOS
-namespace singularity {
-struct EOSAccessor_ {
-  PORTABLE_INLINE_FUNCTION
-  EOSAccessor_(const Kokkos::View<EOS *, Llft> &eos_v, int *mats)
-      : eos_v_(eos_v), mats_(mats) {}
-  PORTABLE_INLINE_FUNCTION
-  EOS &operator[](const int m) const { return eos_v_(mats_[m]); }
-  Kokkos::View<EOS *, Llft> eos_v_;
-  int *mats_;
-};
-} // namespace singularity
-#endif // PORTABILITY_STRATEGY_KOKKOS
-// EAP centric arguments and function signature
-
-int get_sg_eos( // sizing information
-    int nmat, int ncell, int cell_dim,
-    // Input parameters
-    int input_int,
-    // eos index offsets
-    int *eos_offsets,
-    // equation of state array
-    EOS *eos,
-    // index offsets
-    int *offsets,
-    // per cell quantities
-    double *press, double *pmax, double *vol, double *spvol, double *sie, double *temp,
-    double *bmod, double *dpde, double *cv,
-    // per material quantities
-    double *frac_mass, double *frac_vol, double *frac_ie,
-    // optional per material quantities
-    double *frac_bmod, double *frac_dpde, double *frac_cv) {
-  // printBacktrace();
-  // kernel return value will be the number of failures
-  int ret{0};
-  // handle optionals
-  bool do_frac_bmod{true};
-  if (frac_bmod == NULL || frac_bmod == nullptr) do_frac_bmod = false;
-  bool do_frac_dpde{true};
-  if (frac_dpde == NULL || frac_dpde == nullptr) do_frac_dpde = false;
-  bool do_frac_cv{true};
-  if (frac_dpde == NULL || frac_dpde == nullptr) do_frac_cv = false;
-  // get inputs
-  enum class input_condition {
-    RHO_T_INPUT = -3,
-    RHO_P_INPUT = -2,
-    P_T_INPUT = -1,
-    NORM_RHO_E_INPUT = 0,
-    RHO_E_INPUT = 1
-  };
-  const auto input{EAPInputToBD.at(input_int)};
-  const auto output = thermalqs::all_values - input;
-  const bool p_is_inp{static_cast<bool>(input & thermalqs::pressure)};
-  const bool r_is_inp{static_cast<bool>(input & thermalqs::density)};
-  const bool t_is_inp{static_cast<bool>(input & thermalqs::temperature)};
-  const bool s_is_inp{static_cast<bool>(input & thermalqs::specific_internal_energy)};
-  constexpr const Real min_guess_density{1.e-20};
-#ifdef PORTABILITY_STRATEGY_KOKKOS
-  // convenience aliases
-  using Unmgd = Kokkos::MemoryUnmanaged;
-  using HS = Kokkos::HostSpace;
-  using Kokkos::create_mirror_view_and_copy;
-  using host_v = Kokkos::View<double *, Llft, HS, Unmgd>;
-  using dev_v = Kokkos::View<double *, Llft>;
-  using host_frac_v = Kokkos::View<double **, Llft, HS, Unmgd>;
-  using dev_frac_v = Kokkos::View<double **, Llft>;
-  using DES = Kokkos::DefaultExecutionSpace;
-  using DMS = DES::memory_space;
-  using Kokkos::MemoryTraits;
-  constexpr const unsigned int ra{0 | Kokkos::RandomAccess};
-  // constexpr const unsigned int ra_u{Kokkos::Unmanaged | Kokkos::RandomAccess};
-  using VAWI = Kokkos::ViewAllocateWithoutInitializing;
-  using Kokkos::deep_copy;
-  static constexpr const double ev2k = 1.160451930280894026e4;
-  // convert pointers to host side views
-  Kokkos::View<int *, Llft, HS, Unmgd> eos_offsets_hv(eos_offsets, nmat);
-  Kokkos::View<int *, Llft, HS, Unmgd> offsets_hv(offsets, ncell);
-  host_v press_hv(press, cell_dim);
-  host_v pmax_hv(pmax, cell_dim);
-  host_v vol_hv(vol, cell_dim);
-  host_v spvol_hv(spvol, cell_dim);
-  host_v sie_hv(sie, cell_dim);
-  host_v temp_hv(temp, cell_dim);
-  host_v bmod_hv(bmod, cell_dim);
-  host_v dpde_hv(dpde, cell_dim);
-  host_v cv_hv(cv, cell_dim);
-  host_frac_v frac_mass_hv(frac_mass, cell_dim, nmat);
-  host_frac_v frac_vol_hv(frac_vol, cell_dim, nmat);
-  host_frac_v frac_ie_hv(frac_ie, cell_dim, nmat);
-  host_frac_v frac_bmod_hv, frac_dpde_hv, frac_cv_hv;
-  if (do_frac_bmod) frac_bmod_hv = host_frac_v(frac_bmod, cell_dim, nmat);
-  if (do_frac_dpde) frac_dpde_hv = host_frac_v(frac_dpde, cell_dim, nmat);
-  if (do_frac_cv) frac_cv_hv = host_frac_v(frac_cv, cell_dim, nmat);
-
-  // get device views if necessary
-  Kokkos::View<const int *, Llft, MemoryTraits<ra>> offsets_v{
-      create_mirror_view_and_copy(DMS(), offsets_hv)};
-  Kokkos::View<const int *, Llft, MemoryTraits<ra>> eos_offsets_v{
-      create_mirror_view_and_copy(DMS(), eos_offsets_hv)};
-  dev_v press_v{create_mirror_view_and_copy(DMS(), press_hv)};
-  dev_v pmax_v{create_mirror_view_and_copy(DMS(), pmax_hv)};
-  dev_v spvol_v{create_mirror_view_and_copy(DMS(), spvol_hv)};
-  dev_v vol_v{create_mirror_view_and_copy(DMS(), vol_hv)};
-  dev_v sie_v{create_mirror_view_and_copy(DMS(), sie_hv)};
-  dev_v temp_v{create_mirror_view_and_copy(DMS(), temp_hv)};
-  dev_v bmod_v{create_mirror_view_and_copy(DMS(), bmod_hv)};
-  dev_v dpde_v{create_mirror_view_and_copy(DMS(), dpde_hv)};
-  dev_v cv_v{create_mirror_view_and_copy(DMS(), cv_hv)};
-  dev_frac_v frac_mass_v{create_mirror_view_and_copy(DMS(), frac_mass_hv)};
-  dev_frac_v frac_vol_v{create_mirror_view_and_copy(DMS(), frac_vol_hv)};
-  dev_frac_v frac_ie_v{create_mirror_view_and_copy(DMS(), frac_ie_hv)};
-  dev_frac_v frac_bmod_v, frac_dpde_v, frac_cv_v;
-  if (do_frac_bmod) frac_bmod_v = create_mirror_view_and_copy(DMS(), frac_bmod_hv);
-  if (do_frac_dpde) frac_dpde_v = create_mirror_view_and_copy(DMS(), frac_dpde_hv);
-  if (do_frac_cv) frac_cv_v = create_mirror_view_and_copy(DMS(), frac_cv_hv);
-  // array of eos's
-  const auto eos_nmat{*std::max_element(eos_offsets, eos_offsets + nmat)};
-  Kokkos::View<EOS *, Llft, HS, Unmgd> eos_hv(eos, eos_nmat);
-  Kokkos::View<EOS *, Llft> eos_v{create_mirror_view_and_copy(DMS(), eos_hv)};
-  // TODO: make this a scatter view
-  constexpr auto at_int_full{0 | Kokkos::Atomic};
-#ifdef KOKKOS_ENABLE_SERIAL
-  constexpr auto at_int{std::is_same<DES, Kokkos::Serial>::value ? 0 : at_int_full};
-#else  // KOKKOS_ENABLE_SERIAL
-  // assume atomics are required for correctness if serial not even enabled
-  constexpr auto at_int{at_int_full};
-#endif // KOKKOS_ENABLE_SERIAL
-  // set up scratch arrays
-  constexpr auto KGlobal = Kokkos::Experimental::UniqueTokenScope::Global;
-  Kokkos::Experimental::UniqueToken<DES, KGlobal> tokens{};
-  using VAWI = Kokkos::ViewAllocateWithoutInitializing;
-
-  const bool small_loop{tokens.size() > ncell};
-  const decltype(tokens)::size_type scratch_size{std::min(tokens.size(), ncell)};
-  ScratchV<int> pte_mats(VAWI("PTE::scratch mats"), scratch_size, nmat);
-  ScratchV<int> pte_idxs(VAWI("PTE::scratch idxs"), scratch_size, nmat);
-  ScratchV<double> mass_pte(VAWI("PTE::scratch mass"), scratch_size, nmat);
-  ScratchV<double> sie_pte(VAWI("PTE::scratch sie"), scratch_size, nmat);
-  ScratchV<double> vfrac_pte(VAWI("PTE::scratch vfrac"), scratch_size, nmat);
-  ScratchV<double> temp_pte(VAWI("PTE::scratch temp"), scratch_size, nmat);
-  ScratchV<double> press_pte(VAWI("PTE::scratch press"), scratch_size, nmat);
-  ScratchV<double> rho_pte(VAWI("PTE::scratch rho"), scratch_size, nmat);
-  // declare solver scratch, allocate in the case statement
-  int pte_solver_scratch_size{};
-  ScratchV<double> solver_scratch;
-
-  // create helper lambdas to reduce code duplication
-  const auto init_lambda =
-      PORTABLE_LAMBDA(const int i, const int tid, double &mass_sum, int &npte,
-                      const Real t_mult, const Real s_mult, const Real p_mult) {
-    // normalize mass fractions
-    // first find the mass sum
-    // also set idxs as the decrement of the eos offsets
-    // to take into account 1 based indexing in fortran
-    for (int m = 0; m < nmat; ++m) {
-      mass_sum += frac_mass_v(i, m);
-      pte_idxs(tid, m) = eos_offsets_v(m) - 1;
-      frac_vol_v(i, m) = 0.0;
-    }
-    for (int m = 0; m < nmat; ++m) {
-      frac_mass_v(i, m) /= mass_sum;
-    }
-    // set inputs
-    npte = 0;
-    for (int m = 0; m < nmat; ++m) {
-      if (frac_mass_v(i, m) > 1.e-12) {
-        pte_idxs(tid, npte) = eos_offsets_v(m) - 1;
-        pte_mats(tid, npte) = m;
-        npte += 1;
-      }
-      vfrac_pte(tid, m) = 0.0;
-      sie_pte(tid, m) = 0.0;
-      temp_pte(tid, m) = 0.0;
-      press_pte(tid, m) = 0.0;
-    }
-    for (int mp = 0; mp < npte; ++mp) {
-      const int m = pte_mats(tid, mp);
-      rho_pte(tid, mp) = npte / spvol_v(i) * frac_mass_v(i, m);
-      vfrac_pte(tid, mp) = 1.0 / npte;
-      temp_pte(tid, mp) = temp_v(i) * ev2k * t_mult;
-      press_pte(tid, mp) = press_v(i) * p_mult;
-      sie_pte(tid, mp) = sie_v(i) * frac_mass_v(i, m) * s_mult;
-    }
-  };
-  const auto final_lambda = PORTABLE_LAMBDA(
-      const int i, const int tid, const int npte, const Real mass_sum, const Real t_mult,
-      const Real s_mult, const Real p_mult, singularity::mix_impl::CacheAccessor &cache) {
-    // initialize averaged quantities to 0
-    const bool do_t = t_mult == 1.0;
-    const bool do_s = s_mult == 1.0;
-    const bool do_p = p_mult == 1.0;
-    if (do_t) {
-      temp_v(i) = 0.0;
-    }
-    if (do_p) {
-      press_v(i) = 0.0;
-    }
-    if (do_s) {
-      sie_v(i) = 0.0;
-    }
-    bmod_v(i) = 0.0;
-    cv_v(i) = 0.0;
-    dpde_v(i) = 0.0;
-    // material loop for averaging and assigning per mat quantities
-    for (int mp = 0; mp < npte; ++mp) {
-      const int m = pte_mats(tid, mp);
-      // pressure contribution from material m
-      press_v(i) += press_pte(tid, mp) * vfrac_pte(tid, mp) * p_mult;
-      // temperature contribution from material m
-      temp_v(i) += temp_pte(tid, mp) * vfrac_pte(tid, mp) * t_mult;
-      const Real ie_m = sie_pte(tid, mp) * frac_mass_v(i, m) * mass_sum;
-      // sie contribution from material m
-      sie_v(i) += ie_m * s_mult;
-      // assign per material specific internal energy
-      frac_ie_v(i, m) = ie_m;
-      // assign volume fraction based on pte calculation
-      frac_vol_v(i, m) = vfrac_pte(tid, mp) * vol_v(i);
-      // calculate bulk modulus for material m
-      const Real bmod_m = eos_v(pte_idxs(tid, mp))
-                              .BulkModulusFromDensityTemperature(
-                                  rho_pte(tid, mp), temp_pte(tid, mp), cache[mp]);
-      // add bmod contribution from material m
-      bmod_v(i) += bmod_m * vfrac_pte(tid, mp);
-      // calculate specific heat for material m
-      const Real cv_m = ev2k * eos_v(pte_idxs(tid, mp))
-                                   .SpecificHeatFromDensityTemperature(
-                                       rho_pte(tid, mp), temp_pte(tid, mp), cache[mp]);
-      // add mass weighted contribution specific heat for material m
-      cv_v(i) += cv_m * frac_mass_v(i, m);
-      // calculate gruneisen parameter for material m
-      const Real dpde_m = eos_v(pte_idxs(tid, mp))
-                              .GruneisenParamFromDensityTemperature(
-                                  rho_pte(tid, mp), temp_pte(tid, mp), cache[mp]);
-      // add gruneisen param contribution from material m
-      dpde_v(i) += dpde_m * vfrac_pte(tid, mp);
-      // optionally assign per material quantities to per material arrays
-      if (do_frac_bmod) {
-        frac_bmod_v(i, m) = bmod_m;
-      }
-      if (do_frac_cv) {
-        frac_cv_v(i, m) = cv_m;
-      }
-      if (do_frac_dpde) {
-        frac_dpde_v(i, m) = dpde_m;
-      }
-    }
-    if (do_t) {
-      temp_v(i) /= ev2k;
-    }
-    if (do_s) {
-      sie_v(i) /= mass_sum;
-    }
-    // reset mass fractions to original values if not normalized to 1
-    for (int m = 0; m < nmat; ++m) {
-      frac_mass_v(i, m) *= mass_sum;
-    }
-  };
-  Kokkos::View<int, MemoryTraits<at_int>> res("PTE::num fails");
-  Kokkos::View<int, MemoryTraits<at_int>> n_solves("PTE::num solves");
-  const std::string perf_nums =
-      "[" + std::to_string(nmat) + "," + std::to_string(ncell) + "]";
-  auto input_int_enum = static_cast<input_condition>(input_int);
-  switch (input_int_enum) {
-  case input_condition::RHO_T_INPUT: {
-    // T-rho input
-    // set frac_vol = 1/nmat
-    // set rho_i = nmat / spvol * frac_mass_i
-    // iterate PTE solver to obtain internal energies
-    // that results in the input T
-    pte_solver_scratch_size = PTESolverFixedTRequiredScratch(nmat);
-    solver_scratch = ScratchV<double>(VAWI("PTE::scratch solver"), scratch_size,
-                                      pte_solver_scratch_size);
-    const std::string rt_name = "PTE::solve (rho,T) input" + perf_nums;
-    portableFor(
-        rt_name.c_str(), 0, ncell, PORTABLE_LAMBDA(const int &iloop) {
-          // cell offset
-          const int i{offsets_v(iloop) - 1};
-          // get "thread-id" like thing with optimization
-          // for small loops
-          const int32_t token{tokens.acquire()};
-          const int32_t tid{small_loop ? iloop : token};
-          double mass_sum{0.0};
-          int npte{0};
-          // initialize values for solver / lookup
-          init_lambda(i, tid, mass_sum, npte, 1.0, 0.0, 0.0);
-          // calculate pte condition (lookup for 1 mat cell)
-          Real sie_tot_true{0.0};
-          const int neq = npte;
-          singularity::mix_impl::CacheAccessor cache(&solver_scratch(tid, 0) +
-                                                     neq * (neq + 4) + 2 * npte);
-          if (npte > 1) {
-            // create solver lambda
-            // eos accessor
-            singularity::EOSAccessor_ eos_inx(eos_v, &pte_idxs(tid, 0));
-            PTESolverFixedT<singularity::EOSAccessor_, Real *, Real **> method(
-                npte, eos_inx, 1.0, temp_pte(tid, 0), &rho_pte(tid, 0),
-                &vfrac_pte(tid, 0), &sie_pte(tid, 0), &temp_pte(tid, 0),
-                &press_pte(tid, 0), cache, &solver_scratch(tid, 0));
-            const bool res_{PTESolver(method)};
-            // calculate total internal energy
-            for (int mp = 0; mp < npte; ++mp) {
-              const int m = pte_mats(tid, mp);
-              sie_tot_true += sie_pte(tid, mp) * frac_mass_v(i, m);
-            }
-          } else {
-            // pure cell (nmat = 1)
-            // calculate sie from single eos
-            sie_pte(tid, 0) = eos_v(pte_idxs(tid, 0))
-                                  .InternalEnergyFromDensityTemperature(
-                                      rho_pte(tid, 0), temp_pte(tid, 0), cache[0]);
-            // set total sie to material 0 value
-            sie_tot_true = sie_pte(tid, 0);
-            // set pressure
-            press_pte(tid, 0) = eos_v(pte_idxs(tid, 0))
-                                    .PressureFromDensityTemperature(
-                                        rho_pte(tid, 0), temp_pte(tid, 0), cache[0]);
-          }
-          // total sie is known
-          sie_v(i) = sie_tot_true;
-          // assign quantities
-          final_lambda(i, tid, npte, mass_sum, 0.0, 0.0, 1.0, cache);
-          // assign max pressure
-          pmax_v(i) = press_v(i) > pmax_v(i) ? press_v(i) : pmax_v(i);
-          // release the token used for scratch arrays
-          tokens.release(token);
-        });
-    break;
-  }
-  case input_condition::RHO_P_INPUT: {
-    // rho-P input
-    // set frac_vol = 1/nmat
-    // set rho_i = nmat / spvol * frac_mass_i
-    // iterate PTE solver to obtain internal energies
-    // that results in the input P
-    pte_solver_scratch_size = PTESolverRhoTRequiredScratch(nmat);
-    solver_scratch = ScratchV<double>(VAWI("PTE::scratch solver"), scratch_size,
-                                      pte_solver_scratch_size);
-    const std::string rp_name = "PTE::solve (rho,P) input" + perf_nums;
-    portableFor(
-        rp_name.c_str(), 0, ncell, PORTABLE_LAMBDA(const int &iloop) {
-          // cell offset
-          const int i{offsets_v(iloop) - 1};
-          // get "thread-id" like thing with optimization
-          // for small loops
-          const int32_t token{tokens.acquire()};
-          const int32_t tid{small_loop ? iloop : token};
-          double mass_sum{0.0};
-          int npte{0};
-          // initialize values for solver / lookup
-          init_lambda(i, tid, mass_sum, npte, 0.0, 0.0, 1.0);
-          Real sie_tot_true{0.0};
-          const int neq = npte + 1;
-          singularity::mix_impl::CacheAccessor cache(&solver_scratch(tid, 0) +
-                                                     neq * (neq + 4) + 2 * npte);
-          if (npte > 1) {
-            // create solver lambda
-            // eos accessor
-            singularity::EOSAccessor_ eos_inx(eos_v, &pte_idxs(tid, 0));
-            PTESolverFixedP<singularity::EOSAccessor_, Real *, Real **> method(
-                npte, eos_inx, 1.0, press_pte(tid, 0), &rho_pte(tid, 0),
-                &vfrac_pte(tid, 0), &sie_pte(tid, 0), &temp_pte(tid, 0),
-                &press_pte(tid, 0), cache[0], &solver_scratch(tid, 0));
-            const bool res_{PTESolver(method)};
-            // calculate total sie
-            for (int mp = 0; mp < npte; ++mp) {
-              const int m = pte_mats(tid, mp);
-              sie_tot_true += sie_pte(tid, mp) * frac_mass_v(i, m);
-            }
-          } else {
-            // pure cell (nmat = 1)
-            // calculate sie from single eos
-            auto p_from_t = [&](const Real &t_i) {
-              return eos_v(pte_idxs(tid, 0))
-                  .PressureFromDensityTemperature(rho_pte(tid, 0), t_i, cache[0]);
-            };
-            // calculate sie root bounds
-            Real r_rho{}, r_temp{}, r_sie{}, r_press{}, r_cv{}, r_bmod{};
-            Real r_dpde{}, r_dvdt{};
-            eos_v(pte_idxs(tid, 0))
-                .ValuesAtReferenceState(r_rho, r_temp, r_sie, r_press, r_cv, r_bmod,
-                                        r_dpde, r_dvdt);
-            Real temp_i;
-            RootFinding1D::findRoot(p_from_t, press_v(i), r_temp, 1.e-10 * r_temp,
-                                    1.e10 * r_temp, 1.e-12, 1.e-12, temp_i);
-            sie_pte(tid, 0) = eos_v(pte_idxs(tid, 0))
-                                  .InternalEnergyFromDensityTemperature(rho_pte(tid, 0),
-                                                                        temp_i, cache[0]);
-            sie_tot_true = sie_pte(tid, 0);
-            // set temperature
-            temp_pte(tid, 0) = temp_i;
-          }
-          // sie calculate explicitly already
-          sie_v(i) = sie_tot_true;
-          // assign remaining outputs
-          final_lambda(i, tid, npte, mass_sum, 1.0, 0.0, 0.0, cache);
-          // assign max pressure
-          pmax_v(i) = press_v(i) > pmax_v(i) ? press_v(i) : pmax_v(i);
-          // release the token used for scratch arrays
-          tokens.release(token);
-        });
-    break;
-  }
-  case input_condition::P_T_INPUT: {
-    // P-T input
-    const int pte_solver_scratch_size = nmat * MAX_NUM_LAMBDAS;
-    solver_scratch = ScratchV<double>(VAWI("PTE::scratch solver"), scratch_size,
-                                      pte_solver_scratch_size);
-    const std::string pt_name = "PTE::solve (P,T) input" + perf_nums;
-    portableFor(
-        pt_name.c_str(), 0, ncell, PORTABLE_LAMBDA(const int &iloop) {
-          // cell offset
-          const int i{offsets_v(iloop) - 1};
-          // get "thread-id" like thing with optimization
-          // for small loops
-          const int32_t token{tokens.acquire()};
-          const int32_t tid{small_loop ? iloop : token};
-          // caching mechanism
-          singularity::mix_impl::CacheAccessor cache(&solver_scratch(tid, 0));
-          double mass_sum{0.0};
-          // normalize mass fractions
-          // first find the mass sum
-          // also set idxs as the decrement of the eos offsets
-          // to take into account 1 based indexing in fortran
-          for (int m = 0; m < nmat; ++m) {
-            mass_sum += frac_mass_v(i, m);
-            pte_idxs(tid, m) = eos_offsets_v(m) - 1;
-            pte_mats(tid, m) = m;
-            temp_pte(tid, m) = temp_v(i) * ev2k;
-            press_pte(tid, m) = press_v(i);
-          }
-          for (int m = 0; m < nmat; ++m) {
-            frac_mass_v(i, m) /= mass_sum;
-          }
-          // do r-e of pt for each mat
-          singularity::EOSAccessor_ eos_inx(eos_v, &pte_idxs(tid, 0));
-          Real vfrac_tot{0.0};
-          Real sie_tot{0.0};
-          for (int m = 0; m < nmat; ++m) {
-            // obtain rho and sie from P-T
-            eos_inx[m].DensityEnergyFromPressureTemperature(
-                press_pte(tid, m), temp_pte(tid, m), cache[m], rho_pte(tid, m),
-                sie_pte(tid, m));
-            // assign volume fractions
-            // this is a physical volume
-            vfrac_pte(tid, m) = frac_mass_v(i, m) / rho_pte(tid, m) * mass_sum;
-            vfrac_tot += vfrac_pte(tid, m);
-            // add internal energy component
-            sie_tot += sie_pte(tid, m) * frac_mass_v(i, m);
-          }
-          // assign volume, etc.
-          // total sie is known
-          sie_v(i) = sie_tot;
-          vol_v(i) = vfrac_tot;
-          spvol_v(i) = vol_v(i) / mass_sum;
-          for (int m = 0; m < nmat; ++m) {
-            vfrac_pte(tid, m) /= vfrac_tot;
-          }
-          // assign remaining outputs
-          final_lambda(i, tid, nmat, mass_sum, 0.0, 0.0, 0.0, cache);
-          // assign max pressure
-          pmax_v(i) = press_v(i) > pmax_v(i) ? press_v(i) : pmax_v(i);
-          // release the token used for scratch arrays
-          tokens.release(token);
-        });
-    break;
-  }
-  case input_condition::NORM_RHO_E_INPUT:
-    // rho-sie input
-    // no break so fallthrough to case 1
-  case input_condition::RHO_E_INPUT: {
-    // rho-sie input
-    pte_solver_scratch_size = PTESolverRhoTRequiredScratch(nmat);
-    solver_scratch = ScratchV<double>(VAWI("PTE::scratch solver"), scratch_size,
-                                      pte_solver_scratch_size);
-    const std::string re_name = "PTE::solve (rho,e) input" + perf_nums;
-    portableFor(
-        re_name.c_str(), 0, ncell, PORTABLE_LAMBDA(const int &iloop) {
-          // cell offset
-          const int i{offsets_v(iloop) - 1};
-          // get "thread-id" like thing with optimization
-          // for small loops
-          const int32_t token{tokens.acquire()};
-          const int32_t tid{small_loop ? iloop : token};
-          double mass_sum{0.0};
-          int npte{0};
-          // initialize values for solver / lookup
-          init_lambda(i, tid, mass_sum, npte, 0.0, 1.0, 0.0);
-          // get cache from offsets into scratch
-          const int neq = npte + 1;
-          singularity::mix_impl::CacheAccessor cache(&solver_scratch(tid, 0) +
-                                                     neq * (neq + 4) + 2 * npte);
-          if (npte > 1) {
-            // create solver lambda
-            // eos accessor
-            singularity::EOSAccessor_ eos_inx(eos_v, &pte_idxs(tid, 0));
-            // reset inputs
-            PTESolverRhoT<singularity::EOSAccessor_, Real *, Real **> method(
-                npte, eos_inx, 1.0, sie_v(i), &rho_pte(tid, 0), &vfrac_pte(tid, 0),
-                &sie_pte(tid, 0), &temp_pte(tid, 0), &press_pte(tid, 0), cache,
-                &solver_scratch(tid, 0));
-            const bool res_{PTESolver(method)};
-          } else {
-            // pure cell (nmat = 1)
-            // calculate sie from single eos
-            Real dpdr_m, dtdr_m, dpde_m, dtde_m;
-            eos_v(pte_idxs(tid, 0))
-                .PTofRE(rho_pte(tid, 0), sie_pte(tid, 0), cache[0], press_pte(tid, 0),
-                        temp_pte(tid, 0), dpdr_m, dpde_m, dtdr_m, dtde_m);
-          }
-          // assign outputs
-          final_lambda(i, tid, npte, mass_sum, 1.0, 0.0, 1.0, cache);
-          // assign max pressure
-          pmax_v(i) = press_v(i) > pmax_v(i) ? press_v(i) : pmax_v(i);
-          // release the token used for scratch arrays
-          tokens.release(token);
-        });
-    break;
-  }
-  }
-
-  Kokkos::fence();
-  // copy results back into local values
-  // there is lots of room for performance optimization
-  // in terms of when to copy and when not necessary
-  // this is the return value (number of solve failures)
-  deep_copy(ret, res);
-  // copy pressure, this is not needed in all cases
-  deep_copy(press_hv, press_v);
-  // return max pressure, this may be needed
-  deep_copy(pmax_hv, pmax_v);
-  // I don't think the volume is necessary
-  deep_copy(vol_hv, vol_v);
-  // specific volume, copy-back not needed in all cases
-  deep_copy(spvol_hv, spvol_v);
-  // internal energy, copy-back not needed in all cases
-  deep_copy(sie_hv, sie_v);
-  // temperature, copy-back not needed in all cases
-  deep_copy(temp_hv, temp_v);
-  // bulk modulus, alwasy copy-back
-  deep_copy(bmod_hv, bmod_v);
-  // dpde, always copy-back
-  deep_copy(dpde_hv, dpde_v);
-  // specific heat, always copy-back
-  deep_copy(cv_hv, cv_v);
-  // volume fractions, always copy-back (maybe not for pure cells)
-  deep_copy(frac_vol_hv, frac_vol_v);
-  // component internal energies, always copy-back (maybe not for pure cells)
-  deep_copy(frac_ie_hv, frac_ie_v);
-  // optionally copy-back the component bmod, dpde, and cv
-  if (do_frac_bmod) {
-    deep_copy(frac_bmod_hv, frac_bmod_v);
-  }
-  if (do_frac_dpde) {
-    deep_copy(frac_dpde_hv, frac_dpde_v);
-  }
-  if (do_frac_cv) {
-    deep_copy(frac_cv_hv, frac_cv_v);
-  }
-#endif // PORTABILITY_STRATEGY_KOKKOS
-  return ret;
-}
-
->>>>>>> a6ef1e52
 int finalize_sg_eos(const int nmat, EOS *&eos, const int own_kokkos) {
   {
     for (int i = 0; i < nmat; ++i)
