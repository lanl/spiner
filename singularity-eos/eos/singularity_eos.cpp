//------------------------------------------------------------------------------
// © 2021-2022. Triad National Security, LLC. All rights reserved.  This
// program was produced under U.S. Government contract 89233218CNA000001
// for Los Alamos National Laboratory (LANL), which is operated by Triad
// National Security, LLC for the U.S.  Department of Energy/National
// Nuclear Security Administration. All rights in the program are
// reserved by Triad National Security, LLC, and the U.S. Department of
// Energy/National Nuclear Security Administration. The Government is
// granted for itself and others acting on its behalf a nonexclusive,
// paid-up, irrevocable worldwide license in this material to reproduce,
// prepare derivative works, distribute copies to the public, perform
// publicly and display publicly, and to permit others to do so.
//------------------------------------------------------------------------------

#include <algorithm>
#include <cassert>
#include <map>
#include <singularity-eos/eos/eos_builder.hpp>
#include <singularity-eos/eos/singularity_eos.hpp>

using namespace singularity;

template <typename T,
          typename = typename std::enable_if<std::is_floating_point<T>::value>::type>
constexpr bool isfinite(const T &a) {
  return (a == a) && ((a == 0) || (a != 2 * a));
}

int init_sg_eos(const int nmat, EOS *&eos) {
#ifdef PORTABILITY_STRATEGY_KOKKOS
  if (!Kokkos::is_initialized()) Kokkos::initialize();
#endif // PORTABILITY_STRATEGY_KOKKOS
  EOS *eos_p = new EOS[nmat];
  eos = eos_p;
  return 0;
}

<<<<<<< HEAD
#define SGAPPLYMOD(A) \
  EOSBuilder::applyShiftAndScaleAndSAPRamp(A, enabled[0] == 1, enabled[1] == 1, \
                                           enabled[2] == 1, vals[0], vals[1], \
					   vals[2], vals[3], vals[4], vals[5])

constexpr const int def_en[3] = {0, 0, 0};
constexpr const double def_v[6] = {0.0, 0.0, 0.0, 0.0, 0.0, 0.0};
=======
// apply everything but ramp in order to possibly calculate the
// SAP ramp parameters from p-alhpa ramp parameters
#define SGAPPLYMODSIMPLE(A)                                                              \
  EOSBuilder::applyShiftAndScale(A, enabled[0] == 1, enabled[1] == 1, vals[0], vals[1])

#define SGAPPLYMOD(A)                                                                    \
  EOSBuilder::applyShiftAndScaleAndBilinearRamp(                                         \
      A, enabled[0] == 1, enabled[1] == 1, enabled[2] == 1 || enabled[3] == 1, vals[0],  \
      vals[1], vals[2], vals[3], vals[4], vals[5])

int def_en[4] = {0, 0, 0, 0};
double def_v[6] = {0.0, 0.0, 0.0, 0.0, 0.0, 0.0};
>>>>>>> 2ae3f16f

int init_sg_IdealGas(const int matindex, EOS *eos, const double gm1, const double Cv,
                     int const *const enabled, double *const vals) {
  assert(matindex >= 0);
  EOS eosi = SGAPPLYMODSIMPLE(IdealGas(gm1, Cv));
  if (enabled[3] == 1) {
    singularity::pAlpha2BilinearRampParams(eosi, vals[2], vals[3], vals[4], vals[2],
                                           vals[3], vals[4], vals[5]);
  }
  EOS eos_ = SGAPPLYMOD(IdealGas(gm1, Cv));
  eos[matindex] = eos_.GetOnDevice();
  return 0;
}

int init_sg_IdealGas(const int matindex, EOS *eos, const double gm1, const double Cv) {
  return init_sg_IdealGas(matindex, eos, gm1, Cv, def_en, def_v);
}

int init_sg_Gruneisen(const int matindex, EOS *eos, const double C0, const double s1,
                      const double s2, const double s3, const double G0, const double b,
                      const double rho0, const double T0, const double P0,
                      const double Cv, int const *const enabled, double *const vals) {
  assert(matindex >= 0);
  EOS eosi = SGAPPLYMODSIMPLE(Gruneisen(C0, s1, s2, s3, G0, b, rho0, T0, P0, Cv));
  if (enabled[3] == 1) {
    singularity::pAlpha2BilinearRampParams(eosi, vals[2], vals[3], vals[4], vals[2],
                                           vals[3], vals[4], vals[5]);
  }
  EOS eos_ = SGAPPLYMOD(Gruneisen(C0, s1, s2, s3, G0, b, rho0, T0, P0, Cv));
  eos[matindex] = eos_.GetOnDevice();
  return 0;
}

int init_sg_Gruneisen(const int matindex, EOS *eos, const double C0, const double s1,
                      const double s2, const double s3, const double G0, const double b,
                      const double rho0, const double T0, const double P0,
                      const double Cv) {
  return init_sg_Gruneisen(matindex, eos, C0, s1, s2, s3, G0, b, rho0, T0, P0, Cv, def_en,
                           def_v);
}

int init_sg_JWL(const int matindex, EOS *eos, const double A, const double B,
                const double R1, const double R2, const double w, const double rho0,
                const double Cv, int const *const enabled, double *const vals) {
  assert(matindex >= 0);
  EOS eosi = SGAPPLYMODSIMPLE(JWL(A, B, R1, R2, w, rho0, Cv));
  if (enabled[3] == 1) {
    singularity::pAlpha2BilinearRampParams(eosi, vals[2], vals[3], vals[4], vals[2],
                                           vals[3], vals[4], vals[5]);
  }
  EOS eos_ = SGAPPLYMOD(JWL(A, B, R1, R2, w, rho0, Cv));
  eos[matindex] = eos_.GetOnDevice();
  return 0;
}

int init_sg_JWL(const int matindex, EOS *eos, const double A, const double B,
                const double R1, const double R2, const double w, const double rho0,
                const double Cv) {
  return init_sg_JWL(matindex, eos, A, B, R1, R2, w, rho0, Cv, def_en, def_v);
}

int init_sg_DavisProducts(const int matindex, EOS *eos, const double a, const double b,
                          const double k, const double n, const double vc,
                          const double pc, const double Cv, const double E0,
                          int const *const enabled, double *const vals) {
  assert(matindex >= 0);
  EOS eosi = SGAPPLYMODSIMPLE(DavisProducts(a, b, k, n, vc, pc, Cv, E0));
  if (enabled[3] == 1) {
    singularity::pAlpha2BilinearRampParams(eosi, vals[2], vals[3], vals[4], vals[2],
                                           vals[3], vals[4], vals[5]);
  }
  EOS eos_ = SGAPPLYMOD(DavisProducts(a, b, k, n, vc, pc, Cv, E0));
  eos[matindex] = eos_.GetOnDevice();
  return 0;
}

int init_sg_DavisProducts(const int matindex, EOS *eos, const double a, const double b,
                          const double k, const double n, const double vc,
                          const double pc, const double Cv, const double E0) {
  return init_sg_DavisProducts(matindex, eos, a, b, k, n, vc, pc, Cv, E0, def_en, def_v);
}

int init_sg_DavisReactants(const int matindex, EOS *eos, const double rho0,
                           const double e0, const double P0, const double T0,
                           const double A, const double B, const double C,
                           const double G0, const double Z, const double alpha,
                           const double Cv0, int const *const enabled,
                           double *const vals) {
  assert(matindex >= 0);
  EOS eosi =
      SGAPPLYMODSIMPLE(DavisReactants(rho0, e0, P0, T0, A, B, C, G0, Z, alpha, Cv0));
  if (enabled[3] == 1) {
    singularity::pAlpha2BilinearRampParams(eosi, vals[2], vals[3], vals[4], vals[2],
                                           vals[3], vals[4], vals[5]);
  }
  EOS eos_ = SGAPPLYMOD(DavisReactants(rho0, e0, P0, T0, A, B, C, G0, Z, alpha, Cv0));
  eos[matindex] = eos_.GetOnDevice();
  return 0;
}

int init_sg_DavisReactants(const int matindex, EOS *eos, const double rho0,
                           const double e0, const double P0, const double T0,
                           const double A, const double B, const double C,
                           const double G0, const double Z, const double alpha,
                           const double Cv0) {
  return init_sg_DavisReactants(matindex, eos, rho0, e0, P0, T0, A, B, C, G0, Z, alpha,
                                Cv0, def_en, def_v);
}

#ifdef SPINER_USE_HDF
int init_sg_SpinerDependsRhoT(const int matindex, EOS *eos, const char *filename,
                              const int matid, int const *const enabled,
                              double *const vals) {
  assert(matindex >= 0);
  EOS eosi = SGAPPLYMODSIMPLE(SpinerEOSDependsRhoT(std::string(filename), matid));
  if (enabled[3] == 1) {
    singularity::pAlpha2BilinearRampParams(eosi, vals[2], vals[3], vals[4], vals[2],
                                           vals[3], vals[4], vals[5]);
  }
  EOS eos_ = SGAPPLYMOD(SpinerEOSDependsRhoT(std::string(filename), matid));
  eos[matindex] = eos_.GetOnDevice();
  return 0;
}

int init_sg_SpinerDependsRhoT(const int matindex, EOS *eos, const char *filename,
                              const int matid) {
  return init_sg_SpinerDependsRhoT(matindex, eos, filename, matid, def_en, def_v);
}

int init_sg_SpinerDependsRhoSie(const int matindex, EOS *eos, const char *filename,
                                const int matid, int const *const enabled,
                                double *const vals) {
  assert(matindex >= 0);
  EOS eosi = SGAPPLYMODSIMPLE(SpinerEOSDependsRhoSie(std::string(filename), matid));
  if (enabled[3] == 1) {
    singularity::pAlpha2BilinearRampParams(eosi, vals[2], vals[3], vals[4], vals[2],
                                           vals[3], vals[4], vals[5]);
  }
  EOS eos_ = SGAPPLYMOD(SpinerEOSDependsRhoSie(std::string(filename), matid));
  eos[matindex] = eos_.GetOnDevice();
  return 0;
}
int init_sg_SpinerDependsRhoSie(const int matindex, EOS *eos, const char *filename,
                                const int matid) {
  return init_sg_SpinerDependsRhoSie(matindex, eos, filename, matid, def_en, def_v);
}
#endif

#ifdef SINGULARITY_USE_EOSPAC
int init_sg_eospac(const int matindex, EOS *eos, const int id, int const *const enabled,
                   double *const vals) {
  assert(matindex >= 0);
  EOS eosi = SGAPPLYMODSIMPLE(EOSPAC(id));
  if (enabled[3] == 1) {
    singularity::pAlpha2BilinearRampParams(eosi, vals[2], vals[3], vals[4], vals[2],
                                           vals[3], vals[4], vals[5]);
  }
  EOS eos_ = SGAPPLYMOD(EOSPAC(id));
  eos[matindex] = eos_.GetOnDevice();
  return 0;
}
int init_sg_eospac(const int matindex, EOS *eos, const int id) {
  return init_sg_eospac(matindex, eos, id, def_en, def_v);
}
#endif // SINGULARITY_USE_EOSPAC

#undef SGAPPLYMOD

#ifdef PORTABILITY_STRATEGY_KOKKOS
using Lrgt = Kokkos::LayoutRight;
template <typename T>
using ScratchV = Kokkos::View<T **, Lrgt>;
#endif // PORTABILITY_STRATEGY_KOKKOS

// mapping from EAP integer to
static const std::map<const int, const unsigned long> EAPInputToBD = {
    {-3, thermalqs::temperature | thermalqs::density},
    {-2, thermalqs::density | thermalqs::pressure},
    {-1, thermalqs::pressure | thermalqs::temperature},
    {0, thermalqs::specific_internal_energy | thermalqs::density},
    {1, thermalqs::specific_internal_energy | thermalqs::density},
};

// EAP centric arguments and function signature

int get_sg_eos( // sizing information
    int nmat, int ncell, int cell_dim,
    // Input parameters
    int input_int,
    // eos index offsets
    int *eos_offsets,
    // equation of state array
    EOS *eos,
    // index offsets
    int *offsets,
    // per cell quantities
    double *press, double *pmax, double *vol, double *spvol, double *sie, double *temp,
    double *bmod, double *dpde, double *cv,
    // per material quantities
    double *frac_mass, double *frac_vol, double *frac_sie,
    // optional per material quantities
    double *frac_bmod, double *frac_dpde, double *frac_cv) {
  // kernel return value will be the number of failures
  int ret{0};
  // handle optionals
  bool do_frac_bmod{true};
  if (frac_bmod == NULL || frac_bmod == nullptr) do_frac_bmod = false;
  bool do_frac_dpde{true};
  if (frac_dpde == NULL || frac_dpde == nullptr) do_frac_dpde = false;
  bool do_frac_cv{true};
  if (frac_dpde == NULL || frac_dpde == nullptr) do_frac_cv = false;
  // get inputs
  const auto input{EAPInputToBD.at(input_int)};
  const auto output = thermalqs::all_values - input;
  const bool p_is_inp{static_cast<bool>(input & thermalqs::pressure)};
  const bool r_is_inp{static_cast<bool>(input & thermalqs::density)};
  const bool t_is_inp{static_cast<bool>(input & thermalqs::temperature)};
  const bool s_is_inp{static_cast<bool>(input & thermalqs::specific_internal_energy)};
  constexpr const Real min_guess_density{1.e-20};
#ifdef PORTABILITY_STRATEGY_KOKKOS
  // convenience aliases
  using Llft = Kokkos::LayoutLeft;
  using Unmgd = Kokkos::MemoryUnmanaged;
  using HS = Kokkos::HostSpace;
  using Kokkos::create_mirror_view_and_copy;
  using host_v = Kokkos::View<double *, Llft, HS, Unmgd>;
  using dev_v = Kokkos::View<double *, Llft>;
  using host_frac_v = Kokkos::View<double **, Llft, HS, Unmgd>;
  using dev_frac_v = Kokkos::View<double **, Llft>;
  using DES = Kokkos::DefaultExecutionSpace;
  using DMS = DES::memory_space;
  using Kokkos::MemoryTraits;
  constexpr const unsigned int ra{0 | Kokkos::RandomAccess};
  // constexpr const unsigned int ra_u{Kokkos::Unmanaged | Kokkos::RandomAccess};
  using VAWI = Kokkos::ViewAllocateWithoutInitializing;
  using Kokkos::deep_copy;
  static constexpr const double ev2k = 1.160451930280894026e4;
  // convert pointers to host side views
  Kokkos::View<int *, Llft, HS, Unmgd> eos_offsets_hv(eos_offsets, nmat);
  Kokkos::View<int *, Llft, HS, Unmgd> offsets_hv(offsets, ncell);
  host_v press_hv(press, cell_dim);
  host_v pmax_hv(pmax, cell_dim);
  host_v vol_hv(vol, cell_dim);
  host_v spvol_hv(spvol, cell_dim);
  host_v sie_hv(sie, cell_dim);
  host_v temp_hv(temp, cell_dim);
  host_v bmod_hv(bmod, cell_dim);
  host_v dpde_hv(dpde, cell_dim);
  host_v cv_hv(cv, cell_dim);
  host_frac_v frac_mass_hv(frac_mass, cell_dim, nmat);
  host_frac_v frac_vol_hv(frac_vol, cell_dim, nmat);
  host_frac_v frac_sie_hv(frac_sie, cell_dim, nmat);
  host_frac_v frac_bmod_hv, frac_dpde_hv, frac_cv_hv;
  if (do_frac_bmod) frac_bmod_hv = host_frac_v(frac_bmod, cell_dim, nmat);
  if (do_frac_dpde) frac_dpde_hv = host_frac_v(frac_dpde, cell_dim, nmat);
  if (do_frac_cv) frac_cv_hv = host_frac_v(frac_cv, cell_dim, nmat);

  // get device views if necessary
  Kokkos::View<const int *, Llft, MemoryTraits<ra>> offsets_v{
      create_mirror_view_and_copy(DMS(), offsets_hv)};
  Kokkos::View<const int *, Llft, MemoryTraits<ra>> eos_offsets_v{
      create_mirror_view_and_copy(DMS(), eos_offsets_hv)};
  dev_v press_v{create_mirror_view_and_copy(DMS(), press_hv)};
  dev_v pmax_v{create_mirror_view_and_copy(DMS(), pmax_hv)};
  dev_v spvol_v{create_mirror_view_and_copy(DMS(), spvol_hv)};
  dev_v vol_v{create_mirror_view_and_copy(DMS(), vol_hv)};
  dev_v sie_v{create_mirror_view_and_copy(DMS(), sie_hv)};
  dev_v temp_v{create_mirror_view_and_copy(DMS(), temp_hv)};
  dev_v bmod_v{create_mirror_view_and_copy(DMS(), bmod_hv)};
  dev_v dpde_v{create_mirror_view_and_copy(DMS(), dpde_hv)};
  dev_v cv_v{create_mirror_view_and_copy(DMS(), cv_hv)};
  dev_frac_v frac_mass_v{create_mirror_view_and_copy(DMS(), frac_mass_hv)};
  dev_frac_v frac_vol_v{create_mirror_view_and_copy(DMS(), frac_vol_hv)};
  dev_frac_v frac_sie_v{create_mirror_view_and_copy(DMS(), frac_sie_hv)};
  dev_frac_v frac_bmod_v, frac_dpde_v, frac_cv_v;
  if (do_frac_bmod) frac_bmod_v = create_mirror_view_and_copy(DMS(), frac_bmod_hv);
  if (do_frac_dpde) frac_dpde_v = create_mirror_view_and_copy(DMS(), frac_dpde_hv);
  if (do_frac_cv) frac_cv_v = create_mirror_view_and_copy(DMS(), frac_cv_hv);
  // array of eos's
  const auto eos_nmat{*std::max_element(eos_offsets, eos_offsets + nmat)};
  Kokkos::View<EOS *, Llft, HS, Unmgd> eos_hv(eos, eos_nmat);
  Kokkos::View<EOS *, Llft> eos_v{create_mirror_view_and_copy(DMS(), eos_hv)};
  double **lambda_map = (double **)PORTABLE_MALLOC(sizeof(double *) * nmat);
  portableFor(
      "filling lambda ptrs", 0, nmat, PORTABLE_LAMBDA(const int &i) {
        // const int lambda_size = eos_v(i).nlambda();
        lambda_map[i] = nullptr; //(double*)malloc(sizeof(double)*lambda_size);
      });
  // TODO: make this a scatter view
  constexpr auto at_int_full{0 | Kokkos::Atomic};
#ifdef KOKKOS_ENABLE_SERIAL
  constexpr auto at_int{std::is_same<DES, Kokkos::Serial>::value ? 0 : at_int_full};
#else  // KOKKOS_ENABLE_SERIAL
  // assume atomics are required for correctness if serial not even enabled
  constexpr auto at_int{at_int_full};
#endif // KOKKOS_ENABLE_SERIAL
  Kokkos::View<int *> nmat_cell_init(VAWI("nmat_cell"), ncell);
  // minimum mass fraction necessary to participate
  constexpr const Real min_frac{1.e-4};
  int nmat_local;
  Kokkos::parallel_reduce(
      "prePTE", ncell,
      PORTABLE_LAMBDA(const int &iloop, int &maxmat) {
        const int i{offsets_v(iloop) - 1};
        nmat_cell_init(iloop) = 0;
        Real mass_sum = 0.0;
        for (int m = 0; m < nmat; ++m) {
          mass_sum += frac_mass_v(i, m);
        }
        for (int m = 0; m < nmat; ++m) {
          if (frac_mass_v(i, m) / mass_sum > min_frac) nmat_cell_init(iloop) += 1;
        }
        const int nmat_cell_loc = nmat_cell_init(iloop);
        maxmat = nmat_cell_loc > maxmat ? nmat_cell_loc : maxmat;
      },
      Kokkos::Max<int>(nmat_local));
  Kokkos::View<const int *, MemoryTraits<ra>> nmat_cell(nmat_cell_init);
  // set up scratch arrays
  constexpr auto KGlobal = Kokkos::Experimental::UniqueTokenScope::Global;
  Kokkos::Experimental::UniqueToken<DES, KGlobal> tokens{};

  const bool small_loop{tokens.size() > ncell};
  const decltype(tokens)::size_type scratch_size{std::min(tokens.size(), ncell)};
  ScratchV<int> pte_mats("PTE::scratch mats", scratch_size, nmat_local);
  ScratchV<int> pte_idxs("PTE::scratch idxs", scratch_size, nmat_local);
  ScratchV<double> mass_pte("PTE::scratch mass", scratch_size, nmat_local);
  ScratchV<double> sie_pte("PTE::scratch sie", scratch_size, nmat_local);
  ScratchV<double> vfrac_pte("PTE::scratch vfrac", scratch_size, nmat_local);
  ScratchV<double> temp_pte("PTE::scratch temp", scratch_size, nmat_local);
  ScratchV<double> press_pte("PTE::scratch press", scratch_size, nmat_local);
  ScratchV<double> rho_pte("PTE::scratch rho", scratch_size, nmat_local);
  const int pte_solver_scratch_size = PTESolverRhoTRequiredScratch(nmat_local);
  ScratchV<double> solver_scratch("PTE::scratch solver", scratch_size,
                                  pte_solver_scratch_size);
  // ScratchV<EOS> eos_pte("PTE::scratch eos", scratch_size, nmat);

  Kokkos::View<int, MemoryTraits<at_int>> res("PTE::num fails");
  Kokkos::View<int, MemoryTraits<at_int>> n_solves("PTE::num solves");
  // loop over cells
  portableFor(
      "PTE", 0, ncell, PORTABLE_LAMBDA(const int &iloop) {
        // cell offset
        const int i{offsets_v(iloop) - 1};
        // get "thread-id" like thing with optimization
        // for small loops
        const int32_t token{tokens.acquire()};
        const int32_t tid{small_loop ? iloop : token};
        // caching mechanism
        Real cache[MAX_NUM_LAMBDAS];
        // calculate total mass in the cell
        Real mass_sum{0.0};
        for (int m = 0; m < nmat; ++m)
          mass_sum += frac_mass_v(i, m);
        // validate specific volume
        spvol_v(i) = r_is_inp ? spvol_v(i) : vol_v(i) / mass_sum;
        // calculate specific internal energy if not already known
        if (!s_is_inp) {
          Real eng_sum{0.0};
          Real vol_sum{0.0};
          for (int m = 0; m < nmat; ++m) {
            Real rho = 1.0 / spvol_v(i);
            Real T = temp_v(i) * ev2k;
            Real press_mat = press_v(i);
            Real spie = sie_v(i);
            Real cv_mat, bmod_mat;
            int mid = eos_offsets_v(m) - 1;
            eos_v(mid).FillEos(rho, T, spie, press_mat, cv_mat, bmod_mat, output, cache);
            eng_sum += spie * frac_mass_v(i, m);
            vol_sum += frac_mass_v(i, m) / rho;
            if (vol_sum < 0.0)
              printf("Neg. Volume:\ninput: %i mat: %i r: %e t: %e s: %e p: %e\n",
                     input_int, mid + 1, rho, T, spie, press_mat);
            // if (!r_is_inp) printf("mat: %i rho lookup: %e\n", eos_offsets_v(m), rho);
          }
          spvol_v(i) = r_is_inp ? spvol_v(i) : vol_sum / mass_sum;
          sie_v(i) = eng_sum / mass_sum;
        }
        // calculate component volumes and energies
        // figure out participating materials, get everything
        // set up to feed in to solver
        int npte = 0;
        double vsum_nopte = 0.0;
        double esum_nopte = 0.0;
        // double rhoavg_pte = 0.0;
        for (int m = 0; m < nmat; ++m) {
          const bool something = frac_mass_v(i, m) / mass_sum > min_frac;
          frac_sie_v(i, m) = sie_v(i) * frac_mass_v(i, m);
          frac_vol_v(i, m) = spvol_v(i) * frac_mass_v(i, m);
          if (something) {
            // vfrac true
            int midx = eos_offsets_v(m) - 1;
            pte_mats(tid, npte) = midx;
            pte_idxs(tid, npte) = m;
            mass_pte(tid, npte) = frac_mass_v(i, m);
            sie_pte(tid, npte) = frac_sie_v(i, m) / frac_mass_v(i, m);
            vfrac_pte(tid, npte) = frac_vol_v(i, m);
            npte += 1;
          } else {
            vsum_nopte += frac_vol_v(i, m);
            esum_nopte += frac_sie_v(i, m);
          }
        }
        // call solver to get correct volume fractions
        // component masses, total energy, and total volume are conserved
        const double vfrac_tot = r_is_inp ? spvol_v(i) * mass_sum : vol_v(i);
        const double sie_tot = sie_v(i); // - esum_nopte / rhoavg_pte;
        // calculate initial guess for mixed cells
        if (npte > 1) {
          n_solves() += 1;
          // find the most common material
          int common_mat_id = 0;
          Real max_mass = 0.0;
          for (int m = 0; m < nmat; ++m) {
            if (frac_mass_v(i, m) > max_mass) {
              max_mass = frac_mass_v(i, m);
              common_mat_id = m;
            }
          }
          int common_mid = eos_offsets_v(common_mat_id) - 1;
          // eos lookup of most common material
          Real common_rho{1.0 / spvol_v(i)};
          Real common_temp{0.};
          Real common_sie{frac_sie_v(i, common_mat_id) / frac_mass_v(i, common_mat_id)};
          Real common_press{0.};
          Real common_cv{0.0};
          Real common_bmod{0.0};
          Real ref_p, ref_dpde, ref_dvdt, ref_sie;
          eos_v(common_mid)
              .ValuesAtReferenceState(common_rho, common_temp, ref_sie, ref_p, common_cv,
                                      common_bmod, ref_dpde, ref_dvdt);
          const auto pt_output =
              thermalqs::all_values -
              (thermalqs::density | thermalqs::specific_internal_energy);
          eos_v(common_mid)
              .FillEos(common_rho, common_temp, common_sie, common_press, common_cv,
                       common_bmod, pt_output, cache);
          common_press = common_press < 0.0 ? press_v(i) : common_press;
          // PT lookup of all other materials at PT of common material
          const auto guess_output =
              thermalqs::all_values - (thermalqs::pressure | thermalqs::temperature);
          for (int m = 0; m < npte; ++m) {
            int mid = pte_mats(tid, m);
            int midx = pte_idxs(tid, m);
            Real matrho{0.0}, mat_sie{0.0};
            press_pte(tid, m) = common_press;
            rho_pte(tid, m) = common_rho;
            temp_pte(tid, m) = common_temp;
            sie_pte(tid, m) = common_sie;
            vfrac_pte(tid, m) = frac_mass_v(i, midx) / common_rho;
            if (mid != common_mid) {
              // reuse common cv and bmod b/c the values aren't needed
              eos_v(mid).FillEos(matrho, common_temp, mat_sie, common_press, common_cv,
                                 common_bmod, guess_output, cache);
              // get rid of 0 density issues
              Real guess_density = matrho;
              if (matrho < min_guess_density) {
                Real ref_T, ref_dpde, ref_dvdt;
                eos_v(mid).ValuesAtReferenceState(guess_density, ref_T, ref_sie, ref_p,
                                                  common_cv, common_bmod, ref_dpde,
                                                  ref_dvdt);
                press_pte(tid, m) = ref_p;
                temp_pte(tid, m) = ref_T;
                // sie_pte(tid, m) = ref_sie;
              }
              vfrac_pte(tid, m) = frac_mass_v(i, midx) / guess_density;
              rho_pte(tid, m) = guess_density;
              sie_pte(tid, m) = mat_sie;
            }
          }
          // loop over materials to calc temperature, per material quantities
          // Real sum_mu_cvt {0.0}, sum_mu_e0 {0.0}, sum_mu_cv {0.0};
          // for (int m = 0; m < npte; ++m) {
          //  const int mid = pte_mats(tid, m);
          //  const int midx = pte_idxs(tid, m);
          //  const Real mu = frac_mass_v(i, midx)/mass_sum;
          //  Real ref_rho {0.0}, ref_T {0.0}, ref_sie {0.0}, ref_p{0.0};
          //  Real ref_cv {0.0}, ref_bmod {0.0}, ref_dpde {0.0}, ref_dvdt {0.0};
          //  eos_v(mid).ValuesAtReferenceState(ref_rho, ref_T, ref_sie, ref_p,
          //                                    ref_cv, ref_bmod, ref_dpde, ref_dvdt);
          //  sum_mu_cvt += mu*ref_cv*ref_T;
          //  sum_mu_e0 += mu*ref_sie;
          //  sum_mu_cv += mu*ref_cv;
          //}
          // const Real temp_est {(sie_v(i) + sum_mu_cvt - sum_mu_e0) / sum_mu_cv};
          // const bool temp_est_pos {temp_est > 0.0};
          // Real vol_sum{0.0}, eng_sum{0.0};
          // for (int m = 0; m < npte; ++m) {
          //  const int mid = pte_mats(tid, m);
          //  const int midx = pte_idxs(tid, m);
          //  const Real mu = frac_mass_v(i, midx)/mass_sum;
          //  Real ref_rho {0.0}, ref_T {0.0}, ref_sie {0.0}, ref_p{0.0};
          //  Real ref_cv {0.0}, ref_bmod {0.0}, ref_dpde {0.0}, ref_dvdt {0.0};
          //  eos_v(mid).ValuesAtReferenceState(ref_rho, ref_T, ref_sie, ref_p,
          //                                    ref_cv, ref_bmod, ref_dpde, ref_dvdt);
          //  //const Real delta_T {temp_est_pos ? temp_est - ref_T : 0.0};
          //  //sie_pte(tid, m) = ref_sie;//temp_est_pos ? ref_cv*delta_T + ref_sie :
          //  mu*sie_v(i);
          //  //const Real guess_rho = (1.0 - ref_rho*ref_dvdt*delta_T) <= 0.0
          //  //                     ? ref_rho
          //  //                     : ref_rho*(1.0 - ref_rho*ref_dvdt*delta_T);
          //  vfrac_pte(tid, m) = frac_mass_v(i, midx) / ref_rho;
          //  rho_pte(tid, m) = ref_rho;
          //  temp_pte(tid, m) = ref_T;//temp_v(i);
          //  press_pte(tid, m) = ref_p;
          //  //sie_pte(tid, m) = ref_sie;
          //  //printf("ref vals:\nv r t p s\n%e %e %e %e %e\n",
          //  //       vfrac_pte(tid, m), ref_rho, ref_T, ref_p, ref_sie);
          //  //mass_pte(tid, m) = ref_rho;
          //  //rho_pte(tid, m) = 1.0/spvol_v(i);
          //  //const auto guess_output = thermalqs::all_values
          //  //                        - (thermalqs::pressure | thermalqs::temperature);
          //  //Real mat_sie {frac_sie_v(i, midx) / frac_mass_v(i, midx)};
          //  //Real mat_press {press_v(i)};
          //  //Real mat_cv, mat_bmod, mat_dpde;
          //  //temp_pte(tid, m) = temp_v(i);
          //  //eos_v(mid).FillEos(rho_pte(tid, m), temp_pte(tid, m), mat_sie,
          //  //                   mat_press, mat_cv, mat_bmod, mat_dpde);
          //  //vfrac_pte(tid, m) = frac_mass_v(i, midx) / rho_pte(tid, m);
          //  //press_pte(tid, m) = press_v(i);
          //  //sie_pte(tid, m) = mat_sie;
          //  //vfrac_pte(tid, m) = rho_pte(tid, m) / frac_mass_v(i, midx);
          //  //vol_sum += vfrac_pte(tid, m);
          //  //eng_sum += mu*sie_pte(tid, m);
          //}
        }
        // int niter;
        // TODO: this struct declaration should probably be moved elsewhere
        struct EOSAccessor_ {
          PORTABLE_INLINE_FUNCTION
          EOSAccessor_(const Kokkos::View<EOS *, Llft> &eos_v, int *mats)
              : eos_v_(eos_v), mats_(mats) {}
          PORTABLE_INLINE_FUNCTION
          EOS &operator[](const int m) const { return eos_v_(mats_[m]); }
          Kokkos::View<EOS *, Llft> eos_v_;
          int *mats_;
        };
        EOSAccessor_ eos_inx(eos_v, &pte_mats(tid, 0));
        PTESolverRhoT<EOSAccessor_, Real *, Real **> method(
            npte, eos_inx, vfrac_tot, sie_tot, &rho_pte(tid, 0), &vfrac_pte(tid, 0),
            &sie_pte(tid, 0), &temp_pte(tid, 0), &press_pte(tid, 0), lambda_map,
            &solver_scratch(tid, 0));
        const bool res_{PTESolver(method)};
        // const bool res_{pte_closure_josh_offset(
        //    npte, eos_v.data(), vfrac_tot, sie_tot, &pte_mats(tid, 0), &rho_pte(tid, 0),
        //    &vfrac_pte(tid, 0), &sie_pte(tid, 0), &temp_pte(tid, 0), &press_pte(tid, 0),
        //    lambda_map)};
        // assign local values to global
        press_v(i) = p_is_inp ? press_v(i) : 0.0;
        sie_v(i) = s_is_inp ? sie_v(i) : 0.0;
        temp_v(i) = t_is_inp ? temp_v(i) : 0.0;
        bmod_v(i) = 0.0;
        cv_v(i) = 0.0;
        dpde_v(i) = 0.0;
        Real vol_sum = 0.0;
        for (int m = 0; m < npte; ++m) {
          int mid = pte_mats(tid, m);
          int midx = pte_idxs(tid, m);
          Real rho = mass_pte(tid, m) / vfrac_pte(tid, m);
          Real spie = sie_pte(tid, m);
          Real press_mat = press_v(i);
          Real T = temp_v(i) * ev2k;
          Real cv_mat = 0.0;
          Real bmod_mat = 0.0;
          eos_v(mid).FillEos(rho, T, spie, press_mat, cv_mat, bmod_mat, output, cache);
          frac_sie_v(i, midx) = spie * frac_mass_v(i, midx);
          frac_vol_v(i, midx) = frac_mass_v(i, midx) / rho;
          vol_sum += frac_vol_v(i, midx);
          temp_v(i) += t_is_inp ? 0.0 : frac_vol_v(i, midx) / ev2k * T;
          press_v(i) += p_is_inp ? 0.0 : frac_vol_v(i, midx) * press_mat;
          // optional cv and bmod
          const Real dpde_mat =
              rho * eos_v(mid).GruneisenParamFromDensityInternalEnergy(rho, spie, cache);
          sie_v(i) += s_is_inp ? 0.0 : frac_sie_v(i, midx);
          bmod_v(i) += frac_vol_v(i, midx) * bmod_mat;
          cv_v(i) += frac_mass_v(i, midx) * cv_mat;
          dpde_v(i) += frac_vol_v(i, midx) * dpde_mat;
          if (do_frac_bmod) {
            frac_bmod_v(i, midx) = bmod_mat;
          }
          if (do_frac_cv) {
            frac_cv_v(i, midx) = cv_mat;
          }
          if (do_frac_dpde) {
            frac_dpde_v(i, midx) = dpde_mat;
          }
        }
        press_v(i) /= p_is_inp ? 1.0 : vol_sum;
        sie_v(i) /= s_is_inp ? 1.0 : mass_sum;
        temp_v(i) /= t_is_inp ? 1.0 : vol_sum;
        bmod_v(i) /= vol_sum;
        cv_v(i) *= ev2k / mass_sum;
        dpde_v(i) /= vol_sum;
        spvol_v(i) = r_is_inp ? spvol_v(i) : vol_sum / mass_sum;
        pmax_v(i) = press_v(i) > pmax_v(i) ? press_v(i) : pmax_v(i);
        // if failed, increment return value by 1
        // use if rather than ternary to reduce contention
        if (!res_) {
          res() += 1;
        }
        // release token
        tokens.release(token);
      });
  Kokkos::fence();
  // copy results back into local values
  deep_copy(ret, res);
  deep_copy(press_hv, press_v);
  deep_copy(pmax_hv, pmax_v);
  deep_copy(vol_hv, vol_v);
  deep_copy(spvol_hv, spvol_v);
  deep_copy(sie_hv, sie_v);
  deep_copy(temp_hv, temp_v);
  deep_copy(bmod_hv, bmod_v);
  deep_copy(dpde_hv, dpde_v);
  deep_copy(cv_hv, cv_v);
  deep_copy(frac_mass_hv, frac_mass_v);
  deep_copy(frac_vol_hv, frac_vol_v);
  deep_copy(frac_sie_hv, frac_sie_v);
  if (do_frac_bmod) {
    deep_copy(frac_bmod_hv, frac_bmod_v);
  }
  if (do_frac_dpde) {
    deep_copy(frac_dpde_hv, frac_dpde_v);
  }
  if (do_frac_cv) {
    deep_copy(frac_cv_hv, frac_cv_v);
  }
  portableFor(
      "freeing lambda ptrs", 0, nmat,
      PORTABLE_LAMBDA(const int &i) { free(lambda_map[i]); });
  PORTABLE_FREE(lambda_map);
  int tot_solves{0};
  deep_copy(tot_solves, n_solves);
  if (ret > 0) printf("%i/%i solves failed\n", ret, tot_solves);
#endif // PORTABILITY_STRATEGY_KOKKOS
  return ret;
}

int finalize_sg_eos(const int nmat, EOS *&eos, const int own_kokkos) {
  {
    for (int i = 0; i < nmat; ++i)
      eos[i].Finalize();
#ifdef PORTABILITY_STRATEGY_KOKKOS
    Kokkos::fence();
#endif // PORTABILITY_STRATEGY_KOKKOS
  }
  delete[] eos;
  eos = nullptr;
#ifdef PORTABILITY_STRATEGY_KOKKOS
  if (own_kokkos != 0) Kokkos::finalize();
#endif
  return 0;
}<|MERGE_RESOLUTION|>--- conflicted
+++ resolved
@@ -35,15 +35,6 @@
   return 0;
 }
 
-<<<<<<< HEAD
-#define SGAPPLYMOD(A) \
-  EOSBuilder::applyShiftAndScaleAndSAPRamp(A, enabled[0] == 1, enabled[1] == 1, \
-                                           enabled[2] == 1, vals[0], vals[1], \
-					   vals[2], vals[3], vals[4], vals[5])
-
-constexpr const int def_en[3] = {0, 0, 0};
-constexpr const double def_v[6] = {0.0, 0.0, 0.0, 0.0, 0.0, 0.0};
-=======
 // apply everything but ramp in order to possibly calculate the
 // SAP ramp parameters from p-alhpa ramp parameters
 #define SGAPPLYMODSIMPLE(A)                                                              \
@@ -56,7 +47,6 @@
 
 int def_en[4] = {0, 0, 0, 0};
 double def_v[6] = {0.0, 0.0, 0.0, 0.0, 0.0, 0.0};
->>>>>>> 2ae3f16f
 
 int init_sg_IdealGas(const int matindex, EOS *eos, const double gm1, const double Cv,
                      int const *const enabled, double *const vals) {
