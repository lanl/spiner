--- conflicted
+++ resolved
@@ -85,13 +85,8 @@
 }
 
 template <typename T>
-<<<<<<< HEAD
-EOS makeSAPRamp(T &&eos, Real r0, Real a, Real b, Real c) {
-  return SAPRampEOS<T>(std::forward<T>(eos), r0, a, b, c);
-=======
 EOS makeBilinearRamp(T &&eos, Real r0, Real a, Real b, Real c) {
   return BilinearRampEOS<T>(std::forward<T>(eos), r0, a, b, c);
->>>>>>> 2ae3f16f
 }
 
 template <typename T>
@@ -110,14 +105,9 @@
   return eos;
 }
 
-<<<<<<< HEAD
-template <typename T, template <typename> class W, typename ... ARGS>
-EOS applyWrappedShiftAndScale(T&& eos, bool scaled, bool shifted, Real scale, Real shift, ARGS ... args) {
-=======
 template <typename T, template <typename> class W, typename... ARGS>
 EOS applyWrappedShiftAndScale(T &&eos, bool scaled, bool shifted, Real scale, Real shift,
                               ARGS... args) {
->>>>>>> 2ae3f16f
   if (shifted && scaled) {
     ShiftedEOS<T> a(std::forward<T>(eos), shift);
     ScaledEOS<ShiftedEOS<T>> b(std::move(a), scale);
@@ -136,18 +126,12 @@
 }
 
 template <typename T>
-<<<<<<< HEAD
-EOS applyShiftAndScaleAndSAPRamp(T&& eos, bool scaled, bool shifted, bool ramped, Real scale, Real shift, Real r0, Real a, Real b, Real c) {
-  if (ramped) {
-    return applyWrappedShiftAndScale<T, SAPRampEOS>(std::forward<T>(eos), scaled, shifted, scale, shift, r0, a, b, c);
-=======
 EOS applyShiftAndScaleAndBilinearRamp(T &&eos, bool scaled, bool shifted, bool ramped,
                                       Real scale, Real shift, Real r0, Real a, Real b,
                                       Real c) {
   if (ramped) {
     return applyWrappedShiftAndScale<T, BilinearRampEOS>(
         std::forward<T>(eos), scaled, shifted, scale, shift, r0, a, b, c);
->>>>>>> 2ae3f16f
   } else {
     return applyShiftAndScale(std::forward<T>(eos), scaled, shifted, scale, shift);
   }
