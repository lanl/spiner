//------------------------------------------------------------------------------
// © 2021-2022. Triad National Security, LLC. All rights reserved.  This
// program was produced under U.S. Government contract 89233218CNA000001
// for Los Alamos National Laboratory (LANL), which is operated by Triad
// National Security, LLC for the U.S.  Department of Energy/National
// Nuclear Security Administration. All rights in the program are
// reserved by Triad National Security, LLC, and the U.S. Department of
// Energy/National Nuclear Security Administration. The Government is
// granted for itself and others acting on its behalf a nonexclusive,
// paid-up, irrevocable worldwide license in this material to reproduce,
// prepare derivative works, distribute copies to the public, perform
// publicly and display publicly, and to permit others to do so.
//------------------------------------------------------------------------------

#ifndef EOS_VARIANT_HPP
#define EOS_VARIANT_HPP

#include <mpark/variant.hpp>
#include <ports-of-call/portability.hpp>
#include <singularity-eos/eos/eos_base.hpp>

using Real = double;

namespace singularity {

template <typename... Ts>
using eos_variant = mpark::variant<Ts...>;

// Provide default functionality when lambda isn't passed to vector functions
struct NullIndexer {
  PORTABLE_FORCEINLINE_FUNCTION
  Real *operator[](int i) { return nullptr; }
  PORTABLE_FORCEINLINE_FUNCTION
  Real *operator[](int i) const { return nullptr; }
};

template <typename... EOSs>
class Variant {
 private:
  eos_variant<EOSs...> eos_;

 public:
  template <typename EOSChoice,
            typename std::enable_if<
                !std::is_same<Variant, typename std::decay<EOSChoice>::type>::value,
                bool>::type = true>
  PORTABLE_FUNCTION Variant(EOSChoice &&choice)
      : eos_(std::move(std::forward<EOSChoice>(choice))) {}

  Variant() noexcept = default;

  template <typename EOSChoice,
            typename std::enable_if<
                !std::is_same<Variant, typename std::decay<EOSChoice>::type>::value,
                bool>::type = true>
  PORTABLE_FUNCTION Variant &operator=(EOSChoice &&eos) {
    eos_ = std::move(std::forward<EOSChoice>(eos));
    return *this;
  }

  template <typename EOSChoice,
            typename std::enable_if<
                !std::is_same<Variant, typename std::decay<EOSChoice>::type>::value,
                bool>::type = true>
  EOSChoice get() {
    return mpark::get<EOSChoice>(eos_);
  }

  Variant GetOnDevice() {
    return mpark::visit([](auto &eos) { return eos_variant<EOSs...>(eos.GetOnDevice()); },
                        eos_);
  }

  // Place member functions here
  PORTABLE_INLINE_FUNCTION
  Real TemperatureFromDensityInternalEnergy(const Real rho, const Real sie,
                                            Real *lambda = nullptr) const {
    return mpark::visit(
        [&rho, &sie, &lambda](const auto &eos) {
          return eos.TemperatureFromDensityInternalEnergy(rho, sie, lambda);
        },
        eos_);
  }

  PORTABLE_INLINE_FUNCTION
  Real InternalEnergyFromDensityTemperature(const Real rho, const Real temperature,
                                            Real *lambda = nullptr) const {
    return mpark::visit(
        [&rho, &temperature, &lambda](const auto &eos) {
          return eos.InternalEnergyFromDensityTemperature(rho, temperature, lambda);
        },
        eos_);
  }

  PORTABLE_INLINE_FUNCTION
  Real PressureFromDensityTemperature(const Real rho, const Real temperature,
                                      Real *lambda = nullptr) const {
    return mpark::visit(
        [&rho, &temperature, &lambda](const auto &eos) {
          return eos.PressureFromDensityTemperature(rho, temperature, lambda);
        },
        eos_);
  }

  PORTABLE_INLINE_FUNCTION
  Real PressureFromDensityInternalEnergy(const Real rho, const Real sie,
                                         Real *lambda = nullptr) const {
    return mpark::visit(
        [&rho, &sie, &lambda](const auto &eos) {
          return eos.PressureFromDensityInternalEnergy(rho, sie, lambda);
        },
        eos_);
  }
  PORTABLE_INLINE_FUNCTION
  Real EntropyFromDensityTemperature(const Real rho, const Real temperature,
                                     Real *lambda = nullptr) const {
    return mpark::visit(
        [&rho, &temperature, &lambda](const auto &eos) {
          return eos.EntropyFromDensityTemperature(rho, temperature, lambda);
        },
        eos_);
  }

  PORTABLE_INLINE_FUNCTION
  Real EntropyFromDensityInternalEnergy(const Real rho, const Real sie,
                                        Real *lambda = nullptr) const {
    return mpark::visit(
        [&rho, &sie, &lambda](const auto &eos) {
          return eos.EntropyFromDensityInternalEnergy(rho, sie, lambda);
        },
        eos_);
  }

  PORTABLE_INLINE_FUNCTION
  Real SpecificHeatFromDensityTemperature(const Real rho, const Real temperature,
                                          Real *lambda = nullptr) const {
    return mpark::visit(
        [&rho, &temperature, &lambda](const auto &eos) {
          return eos.SpecificHeatFromDensityTemperature(rho, temperature, lambda);
        },
        eos_);
  }

  PORTABLE_INLINE_FUNCTION
  Real SpecificHeatFromDensityInternalEnergy(const Real rho, const Real sie,
                                             Real *lambda = nullptr) const {
    return mpark::visit(
        [&rho, &sie, &lambda](const auto &eos) {
          return eos.SpecificHeatFromDensityInternalEnergy(rho, sie, lambda);
        },
        eos_);
  }

  PORTABLE_INLINE_FUNCTION
  Real BulkModulusFromDensityTemperature(const Real rho, const Real temperature,
                                         Real *lambda = nullptr) const {
    return mpark::visit(
        [&rho, &temperature, &lambda](const auto &eos) {
          return eos.BulkModulusFromDensityTemperature(rho, temperature, lambda);
        },
        eos_);
  }

  PORTABLE_INLINE_FUNCTION
  Real BulkModulusFromDensityInternalEnergy(const Real rho, const Real sie,
                                            Real *lambda = nullptr) const {
    return mpark::visit(
        [&rho, &sie, &lambda](const auto &eos) {
          return eos.BulkModulusFromDensityInternalEnergy(rho, sie, lambda);
        },
        eos_);
  }

  PORTABLE_INLINE_FUNCTION
  Real GruneisenParamFromDensityTemperature(const Real rho, const Real temperature,
                                            Real *lambda = nullptr) const {
    return mpark::visit(
        [&rho, &temperature, &lambda](const auto &eos) {
          return eos.GruneisenParamFromDensityTemperature(rho, temperature, lambda);
        },
        eos_);
  }

  PORTABLE_INLINE_FUNCTION
  Real GruneisenParamFromDensityInternalEnergy(const Real rho, const Real sie,
                                               Real *lambda = nullptr) const {
    return mpark::visit(
        [&rho, &sie, &lambda](const auto &eos) {
          return eos.GruneisenParamFromDensityInternalEnergy(rho, sie, lambda);
        },
        eos_);
  }

  PORTABLE_INLINE_FUNCTION
  void FillEos(Real &rho, Real &temp, Real &energy, Real &press, Real &cv, Real &bmod,
               const unsigned long output, Real *lambda = nullptr) const {
    return mpark::visit(
        [&rho, &temp, &energy, &press, &cv, &bmod, &output, &lambda](const auto &eos) {
          return eos.FillEos(rho, temp, energy, press, cv, bmod, output, lambda);
        },
        eos_);
  }

  PORTABLE_INLINE_FUNCTION
  void ReferenceDensityTemperature(Real &rho, Real &T, Real *lambda = nullptr) const {
    return mpark::visit(
        [&rho, &T, &lambda](const auto &eos) {
          return eos.ReferenceDensityTemperature(rho, T, lambda);
        },
        eos_);
  }

  PORTABLE_INLINE_FUNCTION
  void ValuesAtReferenceState(Real &rho, Real &temp, Real &sie, Real &press, Real &cv,
                              Real &bmod, Real &dpde, Real &dvdt,
                              Real *lambda = nullptr) const {
    return mpark::visit(
        [&rho, &temp, &sie, &press, &cv, &bmod, &dpde, &dvdt, &lambda](const auto &eos) {
          return eos.ValuesAtReferenceState(rho, temp, sie, press, cv, bmod, dpde, dvdt,
                                            lambda);
        },
        eos_);
  }

  PORTABLE_INLINE_FUNCTION
  void PTofRE(Real &rho, Real &sie, Real *lambda, Real &press, Real &temp, Real &dpdr,
              Real &dpde, Real &dtdr, Real &dtde) const {
    return mpark::visit(
        [&rho, &sie, &lambda, &press, &temp, &dpdr, &dpde, &dtdr,
         &dtde](const auto &eos) {
          return eos.PTofRE(rho, sie, lambda, press, temp, dpdr, dpde, dtdr, dtde);
        },
        eos_);
  }

  PORTABLE_INLINE_FUNCTION
  void DensityEnergyFromPressureTemperature(const Real press, const Real temp,
                                            Real *lambda, Real &rho, Real &sie) const {
    return mpark::visit(
        [&press, &temp, &lambda, &rho, &sie](const auto &eos) {
          return eos.DensityEnergyFromPressureTemperature(press, temp, lambda, rho, sie);
        },
        eos_);
  }

  PORTABLE_INLINE_FUNCTION
  Real RhoPmin(const Real temp) const {
    return mpark::visit([&temp](const auto &eos) { return eos.RhoPmin(temp); }, eos_);
  }

  PORTABLE_FORCEINLINE_FUNCTION
  Real MinimumDensity() const {
    return mpark::visit([](const auto &eos) { return eos.MinimumDensity(); }, eos_);
  }

  PORTABLE_FORCEINLINE_FUNCTION
  Real MinimumTemperature() const {
    return mpark::visit([](const auto &eos) { return eos.MinimumTemperature(); }, eos_);
  }

  /*
  Vector versions of the member functions run on the host but the scalar
  lookups will run on the device

  RealIndexer must have an operator[](int) that returns a Real. e.g., Real*
  ConstRealIndexer is as RealIndexer, but assumed const type.
  LambdaIndexer must have an operator[](int) that returns a Real*. e.g., Real**
  */
  template <typename RealIndexer, typename ConstRealIndexer>
  inline void
  TemperatureFromDensityInternalEnergy(ConstRealIndexer &&rhos, ConstRealIndexer &&sies,
                                       RealIndexer &&temperatures, const int num) const {
    NullIndexer lambdas{}; // Returns null pointer for every index
    return TemperatureFromDensityInternalEnergy(rhos, sies, temperatures, num, lambdas);
  }

  template <typename RealIndexer, typename ConstRealIndexer, typename LambdaIndexer>
  inline void
  TemperatureFromDensityInternalEnergy(ConstRealIndexer &&rhos, ConstRealIndexer &&sies,
                                       RealIndexer &&temperatures, const int num,
                                       LambdaIndexer &&lambdas) const {
    return mpark::visit(
        [&rhos, &sies, &temperatures, &num, &lambdas](const auto &eos) {
          return eos.TemperatureFromDensityInternalEnergy(rhos, sies, temperatures, num,
                                                          lambdas);
        },
        eos_);
  }
  template <typename RealIndexer, typename ConstRealIndexer>
  inline void TemperatureFromDensityInternalEnergy(ConstRealIndexer &&rhos,
                                                   ConstRealIndexer &&sies,
                                                   RealIndexer &&temperatures,
                                                   Real *scratch, const int num) const {
    NullIndexer lambdas{}; // Returns null pointer for every index
    return TemperatureFromDensityInternalEnergy(rhos, sies, temperatures, scratch, num,
                                                lambdas);
  }

  template <typename RealIndexer, typename ConstRealIndexer, typename LambdaIndexer>
  inline void
  TemperatureFromDensityInternalEnergy(ConstRealIndexer &&rhos, ConstRealIndexer &&sies,
                                       RealIndexer &&temperatures, Real *scratch,
                                       const int num, LambdaIndexer &&lambdas) const {
    return mpark::visit(
        [&rhos, &sies, &temperatures, &scratch, &num, &lambdas](const auto &eos) {
          return eos.TemperatureFromDensityInternalEnergy(rhos, sies, temperatures,
                                                          scratch, num, lambdas);
        },
        eos_);
  }

  template <typename RealIndexer, typename ConstRealIndexer>
  inline void InternalEnergyFromDensityTemperature(ConstRealIndexer &&rhos,
                                                   ConstRealIndexer &&temperatures,
                                                   RealIndexer &&sies,
                                                   const int num) const {
    NullIndexer lambdas{}; // Returns null pointer for every index
    return InternalEnergyFromDensityTemperature(rhos, temperatures, sies, num, lambdas);
  }

  template <typename RealIndexer, typename ConstRealIndexer, typename LambdaIndexer>
  inline void InternalEnergyFromDensityTemperature(ConstRealIndexer &&rhos,
                                                   ConstRealIndexer &&temperatures,
                                                   RealIndexer &&sies, const int num,
                                                   LambdaIndexer &&lambdas) const {
    return mpark::visit(
        [&rhos, &temperatures, &sies, &num, &lambdas](const auto &eos) {
          return eos.InternalEnergyFromDensityTemperature(rhos, temperatures, sies, num,
                                                          lambdas);
        },
        eos_);
  }

  template <typename RealIndexer, typename ConstRealIndexer>
  inline void InternalEnergyFromDensityTemperature(ConstRealIndexer &&rhos,
                                                   ConstRealIndexer &&temperatures,
                                                   RealIndexer &&sies, Real *scratch,
                                                   const int num) const {
    NullIndexer lambdas{}; // Returns null pointer for every index
    return InternalEnergyFromDensityTemperature(rhos, temperatures, sies, scratch, num,
                                                lambdas);
  }

  template <typename RealIndexer, typename ConstRealIndexer, typename LambdaIndexer>
  inline void InternalEnergyFromDensityTemperature(ConstRealIndexer &&rhos,
                                                   ConstRealIndexer &&temperatures,
                                                   RealIndexer &&sies, Real *scratch,
                                                   const int num,
                                                   LambdaIndexer &&lambdas) const {
    return mpark::visit(
        [&rhos, &temperatures, &sies, &scratch, &num, &lambdas](const auto &eos) {
          return eos.InternalEnergyFromDensityTemperature(rhos, temperatures, sies,
                                                          scratch, num, lambdas);
        },
        eos_);
  }

  template <typename RealIndexer, typename ConstRealIndexer>
  inline void
  PressureFromDensityTemperature(ConstRealIndexer &&rhos, ConstRealIndexer &&temperatures,
                                 RealIndexer &&pressures, const int num) const {
    NullIndexer lambdas{}; // Returns null pointer for every index
    return PressureFromDensityTemperature(rhos, temperatures, pressures, num, lambdas);
  }

  template <typename RealIndexer, typename ConstRealIndexer, typename LambdaIndexer>
  inline void PressureFromDensityTemperature(ConstRealIndexer &&rhos,
                                             ConstRealIndexer &&temperatures,
                                             RealIndexer &&pressures, const int num,
                                             LambdaIndexer &&lambdas) const {
    return mpark::visit(
        [&rhos, &temperatures, &pressures, &num, &lambdas](const auto &eos) {
          return eos.PressureFromDensityTemperature(rhos, temperatures, pressures, num,
                                                    lambdas);
        },
        eos_);
  }

  template <typename RealIndexer, typename ConstRealIndexer>
  inline void PressureFromDensityTemperature(ConstRealIndexer &&rhos,
                                             ConstRealIndexer &&temperatures,
                                             RealIndexer &&pressures, Real *scratch,
                                             const int num) const {
    NullIndexer lambdas{}; // Returns null pointer for every index
    return PressureFromDensityTemperature(rhos, temperatures, pressures, scratch, num,
                                          lambdas);
  }

  template <typename RealIndexer, typename ConstRealIndexer, typename LambdaIndexer>
  inline void
  PressureFromDensityTemperature(ConstRealIndexer &&rhos, ConstRealIndexer &&temperatures,
                                 RealIndexer &&pressures, Real *scratch, const int num,
                                 LambdaIndexer &&lambdas) const {
    return mpark::visit(
        [&rhos, &temperatures, &pressures, &scratch, &num, &lambdas](const auto &eos) {
          return eos.PressureFromDensityTemperature(rhos, temperatures, pressures,
                                                    scratch, num, lambdas);
        },
        eos_);
  }

  template <typename RealIndexer, typename ConstRealIndexer>
  inline void
  PressureFromDensityInternalEnergy(ConstRealIndexer &&rhos, ConstRealIndexer &&sies,
                                    RealIndexer &&pressures, const int num) const {
    NullIndexer lambdas{}; // Returns null pointer for every index
    return PressureFromDensityInternalEnergy(rhos, sies, pressures, num, lambdas);
  }

  template <typename RealIndexer, typename ConstRealIndexer, typename LambdaIndexer>
  inline void PressureFromDensityInternalEnergy(ConstRealIndexer &&rhos,
                                                ConstRealIndexer &&sies,
                                                RealIndexer &&pressures, const int num,
                                                LambdaIndexer &&lambdas) const {
    return mpark::visit(
        [&rhos, &sies, &pressures, &num, &lambdas](const auto &eos) {
          return eos.PressureFromDensityInternalEnergy(rhos, sies, pressures, num,
                                                       lambdas);
        },
        eos_);
  }

  template <typename RealIndexer, typename ConstRealIndexer>
<<<<<<< HEAD
  inline void
  EntropyFromDensityTemperature(ConstRealIndexer &&rhos, ConstRealIndexer &&temperatures,
                                 RealIndexer &&entropies, const int num) const {
    NullIndexer lambdas{}; // Returns null pointer for every index
    return EntropyFromDensityTemperature(rhos, temperatures, entropies, num, lambdas);
  }

  template <typename RealIndexer, typename ConstRealIndexer, typename LambdaIndexer>
  inline void EntropyFromDensityTemperature(ConstRealIndexer &&rhos,
                                             ConstRealIndexer &&temperatures,
                                             RealIndexer &&entropies, const int num,
                                             LambdaIndexer &&lambdas) const {
    return mpark::visit(
        [&rhos, &temperatures, &entropies, &num, &lambdas](const auto &eos) {
          return eos.EntropyFromDensityTemperature(rhos, temperatures, entropies, num,
                                                    lambdas);
        },
        eos_);
  }

  template <typename RealIndexer, typename ConstRealIndexer>
  inline void
  EntropyFromDensityInternalEnergy(ConstRealIndexer &&rhos, ConstRealIndexer &&sies,
                                    RealIndexer &&entropies, const int num) const {
    NullIndexer lambdas{}; // Returns null pointer for every index
    return EntropyFromDensityInternalEnergy(rhos, sies, entropies, num, lambdas);
  }

  template <typename RealIndexer, typename ConstRealIndexer, typename LambdaIndexer>
  inline void EntropyFromDensityInternalEnergy(ConstRealIndexer &&rhos,
                                                ConstRealIndexer &&sies,
                                                RealIndexer &&entropies, const int num,
                                                LambdaIndexer &&lambdas) const {
    return mpark::visit(
        [&rhos, &sies, &entropies, &num, &lambdas](const auto &eos) {
          return eos.EntropyFromDensityInternalEnergy(rhos, sies, entropies, num,
                                                       lambdas);
=======
  inline void PressureFromDensityInternalEnergy(ConstRealIndexer &&rhos,
                                                ConstRealIndexer &&sies,
                                                RealIndexer &&pressures, Real *scratch,
                                                const int num) const {
    NullIndexer lambdas{}; // Returns null pointer for every index
    return PressureFromDensityInternalEnergy(rhos, sies, pressures, scratch, num,
                                             lambdas);
  }

  template <typename RealIndexer, typename ConstRealIndexer, typename LambdaIndexer>
  inline void
  PressureFromDensityInternalEnergy(ConstRealIndexer &&rhos, ConstRealIndexer &&sies,
                                    RealIndexer &&pressures, Real *scratch, const int num,
                                    LambdaIndexer &&lambdas) const {
    return mpark::visit(
        [&rhos, &sies, &pressures, &scratch, &num, &lambdas](const auto &eos) {
          return eos.PressureFromDensityInternalEnergy(rhos, sies, pressures, scratch,
                                                       num, lambdas);
>>>>>>> fd3e2335
        },
        eos_);
  }

  template <typename RealIndexer, typename ConstRealIndexer>
  inline void SpecificHeatFromDensityTemperature(ConstRealIndexer &&rhos,
                                                 ConstRealIndexer &&temperatures,
                                                 RealIndexer &&cvs, const int num) const {
    NullIndexer lambdas{}; // Returns null pointer for every index
    return SpecificHeatFromDensityTemperature(rhos, temperatures, cvs, num, lambdas);
  }

  template <typename RealIndexer, typename ConstRealIndexer, typename LambdaIndexer>
  inline void SpecificHeatFromDensityTemperature(ConstRealIndexer &&rhos,
                                                 ConstRealIndexer &&temperatures,
                                                 RealIndexer &&cvs, const int num,
                                                 LambdaIndexer &&lambdas) const {
    return mpark::visit(
        [&rhos, &temperatures, &cvs, &num, &lambdas](const auto &eos) {
          return eos.SpecificHeatFromDensityTemperature(rhos, temperatures, cvs, num,
                                                        lambdas);
        },
        eos_);
  }

  template <typename RealIndexer, typename ConstRealIndexer>
  inline void SpecificHeatFromDensityTemperature(ConstRealIndexer &&rhos,
                                                 ConstRealIndexer &&temperatures,
                                                 RealIndexer &&cvs, Real *scratch,
                                                 const int num) const {
    NullIndexer lambdas{}; // Returns null pointer for every index
    return SpecificHeatFromDensityTemperature(rhos, temperatures, cvs, scratch, num,
                                              lambdas);
  }

  template <typename RealIndexer, typename ConstRealIndexer, typename LambdaIndexer>
  inline void SpecificHeatFromDensityTemperature(ConstRealIndexer &&rhos,
                                                 ConstRealIndexer &&temperatures,
                                                 RealIndexer &&cvs, Real *scratch,
                                                 const int num,
                                                 LambdaIndexer &&lambdas) const {
    return mpark::visit(
        [&rhos, &temperatures, &cvs, &scratch, &num, &lambdas](const auto &eos) {
          return eos.SpecificHeatFromDensityTemperature(rhos, temperatures, cvs, scratch,
                                                        num, lambdas);
        },
        eos_);
  }

  template <typename RealIndexer, typename ConstRealIndexer>
  inline void
  SpecificHeatFromDensityInternalEnergy(ConstRealIndexer &&rhos, ConstRealIndexer &&sies,
                                        RealIndexer &&cvs, const int num) const {
    NullIndexer lambdas{}; // Returns null pointer for every index
    return SpecificHeatFromDensityInternalEnergy(rhos, sies, cvs, num, lambdas);
  }

  template <typename RealIndexer, typename ConstRealIndexer, typename LambdaIndexer>
  inline void SpecificHeatFromDensityInternalEnergy(ConstRealIndexer &&rhos,
                                                    ConstRealIndexer &&sies,
                                                    RealIndexer &&cvs, const int num,
                                                    LambdaIndexer &&lambdas) const {
    return mpark::visit(
        [&rhos, &sies, &cvs, &num, &lambdas](const auto &eos) {
          return eos.SpecificHeatFromDensityInternalEnergy(rhos, sies, cvs, num, lambdas);
        },
        eos_);
  }
  template <typename RealIndexer, typename ConstRealIndexer>
  inline void SpecificHeatFromDensityInternalEnergy(ConstRealIndexer &&rhos,
                                                    ConstRealIndexer &&sies,
                                                    RealIndexer &&cvs, Real *scratch,
                                                    const int num) const {
    NullIndexer lambdas{}; // Returns null pointer for every index
    return SpecificHeatFromDensityInternalEnergy(rhos, sies, cvs, scratch, num, lambdas);
  }

  template <typename RealIndexer, typename ConstRealIndexer, typename LambdaIndexer>
  inline void
  SpecificHeatFromDensityInternalEnergy(ConstRealIndexer &&rhos, ConstRealIndexer &&sies,
                                        RealIndexer &&cvs, Real *scratch, const int num,
                                        LambdaIndexer &&lambdas) const {
    return mpark::visit(
        [&rhos, &sies, &cvs, &scratch, &num, &lambdas](const auto &eos) {
          return eos.SpecificHeatFromDensityInternalEnergy(rhos, sies, cvs, scratch, num,
                                                           lambdas);
        },
        eos_);
  }

  template <typename RealIndexer, typename ConstRealIndexer>
  inline void BulkModulusFromDensityTemperature(ConstRealIndexer &&rhos,
                                                ConstRealIndexer &&temperatures,
                                                RealIndexer &&bmods,
                                                const int num) const {
    NullIndexer lambdas{}; // Returns null pointer for every index
    return BulkModulusFromDensityTemperature(rhos, temperatures, bmods, num, lambdas);
  }

  template <typename RealIndexer, typename ConstRealIndexer, typename LambdaIndexer>
  inline void BulkModulusFromDensityTemperature(ConstRealIndexer &&rhos,
                                                ConstRealIndexer &&temperatures,
                                                RealIndexer &&bmods, const int num,
                                                LambdaIndexer &&lambdas) const {
    return mpark::visit(
        [&rhos, &temperatures, &bmods, &num, &lambdas](const auto &eos) {
          return eos.BulkModulusFromDensityTemperature(rhos, temperatures, bmods, num,
                                                       lambdas);
        },
        eos_);
  }
  template <typename RealIndexer, typename ConstRealIndexer>
  inline void BulkModulusFromDensityTemperature(ConstRealIndexer &&rhos,
                                                ConstRealIndexer &&temperatures,
                                                RealIndexer &&bmods, Real *scratch,
                                                const int num) const {
    NullIndexer lambdas{}; // Returns null pointer for every index
    return BulkModulusFromDensityTemperature(rhos, temperatures, bmods, scratch, num,
                                             lambdas);
  }

  template <typename RealIndexer, typename ConstRealIndexer, typename LambdaIndexer>
  inline void BulkModulusFromDensityTemperature(ConstRealIndexer &&rhos,
                                                ConstRealIndexer &&temperatures,
                                                RealIndexer &&bmods, Real *scratch,
                                                const int num,
                                                LambdaIndexer &&lambdas) const {
    return mpark::visit(
        [&rhos, &temperatures, &bmods, &scratch, &num, &lambdas](const auto &eos) {
          return eos.BulkModulusFromDensityTemperature(rhos, temperatures, bmods, scratch,
                                                       num, lambdas);
        },
        eos_);
  }

  template <typename RealIndexer, typename ConstRealIndexer>
  inline void
  BulkModulusFromDensityInternalEnergy(ConstRealIndexer &&rhos, ConstRealIndexer &&sies,
                                       RealIndexer &&bmods, const int num) const {
    NullIndexer lambdas{}; // Returns null pointer for every index
    return BulkModulusFromDensityInternalEnergy(rhos, sies, bmods, num, lambdas);
  }

  template <typename RealIndexer, typename ConstRealIndexer, typename LambdaIndexer>
  inline void BulkModulusFromDensityInternalEnergy(ConstRealIndexer &&rhos,
                                                   ConstRealIndexer &&sies,
                                                   RealIndexer &&bmods, const int num,
                                                   LambdaIndexer &&lambdas) const {
    return mpark::visit(
        [&rhos, &sies, &bmods, &num, &lambdas](const auto &eos) {
          return eos.BulkModulusFromDensityInternalEnergy(rhos, sies, bmods, num,
                                                          lambdas);
        },
        eos_);
  }

  template <typename RealIndexer, typename ConstRealIndexer>
  inline void BulkModulusFromDensityInternalEnergy(ConstRealIndexer &&rhos,
                                                   ConstRealIndexer &&sies,
                                                   RealIndexer &&bmods, Real *scratch,
                                                   const int num) const {
    NullIndexer lambdas{}; // Returns null pointer for every index
    return BulkModulusFromDensityInternalEnergy(rhos, sies, bmods, scratch, num, lambdas);
  }

  template <typename RealIndexer, typename ConstRealIndexer, typename LambdaIndexer>
  inline void
  BulkModulusFromDensityInternalEnergy(ConstRealIndexer &&rhos, ConstRealIndexer &&sies,
                                       RealIndexer &&bmods, Real *scratch, const int num,
                                       LambdaIndexer &&lambdas) const {
    return mpark::visit(
        [&rhos, &sies, &bmods, &scratch, &num, &lambdas](const auto &eos) {
          return eos.BulkModulusFromDensityInternalEnergy(rhos, sies, bmods, scratch, num,
                                                          lambdas);
        },
        eos_);
  }

  template <typename RealIndexer, typename ConstRealIndexer>
  inline void GruneisenParamFromDensityTemperature(ConstRealIndexer &&rhos,
                                                   ConstRealIndexer &&temperatures,
                                                   RealIndexer &&gm1s,
                                                   const int num) const {
    NullIndexer lambdas{}; // Returns null pointer for every index
    return GruneisenParamFromDensityTemperature(rhos, temperatures, gm1s, num, lambdas);
  }

  template <typename RealIndexer, typename ConstRealIndexer, typename LambdaIndexer>
  inline void GruneisenParamFromDensityTemperature(ConstRealIndexer &&rhos,
                                                   ConstRealIndexer &&temperatures,
                                                   RealIndexer &&gm1s, const int num,
                                                   LambdaIndexer &&lambdas) const {
    return mpark::visit(
        [&rhos, &temperatures, &gm1s, &num, &lambdas](const auto &eos) {
          return eos.GruneisenParamFromDensityTemperature(rhos, temperatures, gm1s, num,
                                                          lambdas);
        },
        eos_);
  }

  template <typename RealIndexer, typename ConstRealIndexer>
  inline void GruneisenParamFromDensityTemperature(ConstRealIndexer &&rhos,
                                                   ConstRealIndexer &&temperatures,
                                                   RealIndexer &&gm1s, Real *scratch,
                                                   const int num) const {
    NullIndexer lambdas{}; // Returns null pointer for every index
    return GruneisenParamFromDensityTemperature(rhos, temperatures, gm1s, scratch, num,
                                                lambdas);
  }

  template <typename RealIndexer, typename ConstRealIndexer, typename LambdaIndexer>
  inline void GruneisenParamFromDensityTemperature(ConstRealIndexer &&rhos,
                                                   ConstRealIndexer &&temperatures,
                                                   RealIndexer &&gm1s, Real *scratch,
                                                   const int num,
                                                   LambdaIndexer &&lambdas) const {
    return mpark::visit(
        [&rhos, &temperatures, &gm1s, &scratch, &num, &lambdas](const auto &eos) {
          return eos.GruneisenParamFromDensityTemperature(rhos, temperatures, gm1s,
                                                          scratch, num, lambdas);
        },
        eos_);
  }

  template <typename RealIndexer, typename ConstRealIndexer>
  inline void GruneisenParamFromDensityInternalEnergy(ConstRealIndexer &&rhos,
                                                      ConstRealIndexer &&sies,
                                                      RealIndexer &&gm1s,
                                                      const int num) const {
    NullIndexer lambdas{}; // Returns null pointer for every index
    return GruneisenParamFromDensityInternalEnergy(rhos, sies, gm1s, num, lambdas);
  }

  template <typename RealIndexer, typename ConstRealIndexer, typename LambdaIndexer>
  inline void GruneisenParamFromDensityInternalEnergy(ConstRealIndexer &&rhos,
                                                      ConstRealIndexer &&sies,
                                                      RealIndexer &&gm1s, const int num,
                                                      LambdaIndexer &&lambdas) const {
    return mpark::visit(
        [&rhos, &sies, &gm1s, &lambdas, &num](const auto &eos) {
          return eos.GruneisenParamFromDensityInternalEnergy(rhos, sies, gm1s, num,
                                                             lambdas);
        },
        eos_);
  }

  template <typename RealIndexer, typename ConstRealIndexer>
  inline void GruneisenParamFromDensityInternalEnergy(ConstRealIndexer &&rhos,
                                                      ConstRealIndexer &&sies,
                                                      RealIndexer &&gm1s, Real *scratch,
                                                      const int num) const {
    NullIndexer lambdas{}; // Returns null pointer for every index
    return GruneisenParamFromDensityInternalEnergy(rhos, sies, gm1s, scratch, num,
                                                   lambdas);
  }

  template <typename RealIndexer, typename ConstRealIndexer, typename LambdaIndexer>
  inline void GruneisenParamFromDensityInternalEnergy(ConstRealIndexer &&rhos,
                                                      ConstRealIndexer &&sies,
                                                      RealIndexer &&gm1s, Real *scratch,
                                                      const int num,
                                                      LambdaIndexer &&lambdas) const {
    return mpark::visit(
        [&rhos, &sies, &gm1s, &scratch, &lambdas, &num](const auto &eos) {
          return eos.GruneisenParamFromDensityInternalEnergy(rhos, sies, gm1s, scratch,
                                                             num, lambdas);
        },
        eos_);
  }

  template <typename RealIndexer>
  inline void FillEos(RealIndexer &&rhos, RealIndexer &&temps, RealIndexer &&energies,
                      RealIndexer &&presses, RealIndexer &&cvs, RealIndexer &&bmods,
                      const int num, const unsigned long output) const {
    NullIndexer lambdas{}; // Returns null pointer for every index
    return FillEos(rhos, temps, energies, presses, cvs, bmods, num, output, lambdas);
  }

  template <typename RealIndexer, typename LambdaIndexer>
  inline void FillEos(RealIndexer &&rhos, RealIndexer &&temps, RealIndexer &&energies,
                      RealIndexer &&presses, RealIndexer &&cvs, RealIndexer &&bmods,
                      const int num, const unsigned long output,
                      LambdaIndexer &&lambdas) const {
    return mpark::visit(
        [&rhos, &temps, &energies, &presses, &cvs, &bmods, &num, &output,
         &lambdas](const auto &eos) {
          return eos.FillEos(rhos, temps, energies, presses, cvs, bmods, num, output,
                             lambdas);
        },
        eos_);
  }

  template <typename RealIndexer>
  inline void PTofRE(RealIndexer &&rhos, RealIndexer &&sies, RealIndexer &&presses,
                     RealIndexer &&temps, RealIndexer &&dpdrs, RealIndexer &&dpdes,
                     RealIndexer &&dtdrs, RealIndexer &&dtdes, const int num) const {
    NullIndexer lambdas{}; // Returns null pointer for every index
    return PTofRE(rhos, sies, presses, temps, dpdrs, dpdes, dtdrs, dtdes, num, lambdas);
  }

  template <typename RealIndexer, typename LambdaIndexer>
  inline void PTofRE(RealIndexer &&rhos, RealIndexer &&sies, RealIndexer &&presses,
                     RealIndexer &&temps, RealIndexer &&dpdrs, RealIndexer &&dpdes,
                     RealIndexer &&dtdrs, RealIndexer &&dtdes, const int num,
                     LambdaIndexer &&lambdas) const {
    return mpark::visit(
        [&rhos, &sies, &presses, &temps, &dpdrs, &dpdes, &dtdrs, &dtdes, &num,
         &lambdas](const auto &eos) {
          return eos.PTofRE(rhos, sies, presses, temps, dpdrs, dpdes, dtdrs, dtdes, num,
                            lambdas);
        },
        eos_);
  }

  PORTABLE_INLINE_FUNCTION
  unsigned long PreferredInput() const noexcept {
    return mpark::visit([](const auto &eos) { return eos.PreferredInput(); }, eos_);
  }

  PORTABLE_INLINE_FUNCTION
  unsigned long scratch_size(std::string method, unsigned int nelements) {
    return mpark::visit(
        [&](const auto &eos) { return eos.scratch_size(method, nelements); }, eos_);
  }

  PORTABLE_INLINE_FUNCTION
  unsigned long max_scratch_size(unsigned int nelements) {
    return mpark::visit([&](const auto &eos) { return eos.max_scratch_size(nelements); },
                        eos_);
  }

  PORTABLE_INLINE_FUNCTION
  int nlambda() const noexcept {
    return mpark::visit([](const auto &eos) { return eos.nlambda(); }, eos_);
  }

  template <typename T>
  PORTABLE_INLINE_FUNCTION bool IsType() const noexcept {
    return mpark::holds_alternative<T>(eos_);
  }

  PORTABLE_INLINE_FUNCTION
  void PrintParams() const noexcept {
    return mpark::visit([](const auto &eos) { return eos.PrintParams(); }, eos_);
  }

  inline void Finalize() noexcept {
    return mpark::visit([](auto &eos) { return eos.Finalize(); }, eos_);
  }
};
} // namespace singularity

#endif // EOS_VARIANT_HPP<|MERGE_RESOLUTION|>--- conflicted
+++ resolved
@@ -420,8 +420,30 @@
         eos_);
   }
 
-  template <typename RealIndexer, typename ConstRealIndexer>
-<<<<<<< HEAD
+  template <typename RealIndexer, typename ConstRealIndexer, typename LambdaIndexer>
+  inline void PressureFromDensityInternalEnergy(ConstRealIndexer &&rhos,
+                                                ConstRealIndexer &&sies,
+                                                RealIndexer &&pressures, Real *scratch,
+                                                const int num) const {
+    NullIndexer lambdas{}; // Returns null pointer for every index
+    return PressureFromDensityInternalEnergy(rhos, sies, pressures, scratch, num,
+                                             lambdas);
+  }
+
+  template <typename RealIndexer, typename ConstRealIndexer, typename LambdaIndexer>
+  inline void
+  PressureFromDensityInternalEnergy(ConstRealIndexer &&rhos, ConstRealIndexer &&sies,
+                                    RealIndexer &&pressures, Real *scratch, const int num,
+                                    LambdaIndexer &&lambdas) const {
+    return mpark::visit(
+        [&rhos, &sies, &pressures, &scratch, &num, &lambdas](const auto &eos) {
+          return eos.PressureFromDensityInternalEnergy(rhos, sies, pressures, scratch,
+                                                       num, lambdas);
+        },
+        eos_);
+  }
+
+  template <typename RealIndexer, typename ConstRealIndexer>
   inline void
   EntropyFromDensityTemperature(ConstRealIndexer &&rhos, ConstRealIndexer &&temperatures,
                                  RealIndexer &&entropies, const int num) const {
@@ -444,6 +466,29 @@
 
   template <typename RealIndexer, typename ConstRealIndexer>
   inline void
+  EntropyFromDensityTemperature(ConstRealIndexer &&rhos, ConstRealIndexer &&temperatures,
+                                 RealIndexer &&entropies, Real *scratch,
+                                 const int num) const {
+    NullIndexer lambdas{}; // Returns null pointer for every index
+    return EntropyFromDensityTemperature(rhos, temperatures, entropies, scratch, num,
+                                         lambdas);
+  }
+
+  template <typename RealIndexer, typename ConstRealIndexer, typename LambdaIndexer>
+  inline void
+  EntropyFromDensityTemperature(ConstRealIndexer &&rhos, ConstRealIndexer &&temperatures,
+                                RealIndexer &&entropies, Real *scratch, const int num,
+                                LambdaIndexer &&lambdas) const {
+    return mpark::visit(
+        [&rhos, &temperatures, &entropies, &scratch, &num, &lambdas](const auto &eos) {
+          return eos.EntropyFromDensityTemperature(rhos, temperatures, entropies, scratch,
+                                                   num, lambdas);
+        },
+        eos_);
+  }
+
+  template <typename RealIndexer, typename ConstRealIndexer>
+  inline void
   EntropyFromDensityInternalEnergy(ConstRealIndexer &&rhos, ConstRealIndexer &&sies,
                                     RealIndexer &&entropies, const int num) const {
     NullIndexer lambdas{}; // Returns null pointer for every index
@@ -459,26 +504,27 @@
         [&rhos, &sies, &entropies, &num, &lambdas](const auto &eos) {
           return eos.EntropyFromDensityInternalEnergy(rhos, sies, entropies, num,
                                                        lambdas);
-=======
-  inline void PressureFromDensityInternalEnergy(ConstRealIndexer &&rhos,
+  }
+
+  template <typename RealIndexer, typename ConstRealIndexer, typename LambdaIndexer>
+  inline void EntropyFromDensityInternalEnergy(ConstRealIndexer &&rhos,
                                                 ConstRealIndexer &&sies,
-                                                RealIndexer &&pressures, Real *scratch,
+                                                RealIndexer &&entropies, Real *scratch,
                                                 const int num) const {
     NullIndexer lambdas{}; // Returns null pointer for every index
-    return PressureFromDensityInternalEnergy(rhos, sies, pressures, scratch, num,
+    return EntropyFromDensityInternalEnergy(rhos, sies, entropies, scratch, num,
                                              lambdas);
   }
 
   template <typename RealIndexer, typename ConstRealIndexer, typename LambdaIndexer>
   inline void
-  PressureFromDensityInternalEnergy(ConstRealIndexer &&rhos, ConstRealIndexer &&sies,
-                                    RealIndexer &&pressures, Real *scratch, const int num,
+  EntropyFromDensityInternalEnergy(ConstRealIndexer &&rhos, ConstRealIndexer &&sies,
+                                    RealIndexer &&entropies, Real *scratch, const int num,
                                     LambdaIndexer &&lambdas) const {
     return mpark::visit(
         [&rhos, &sies, &pressures, &scratch, &num, &lambdas](const auto &eos) {
-          return eos.PressureFromDensityInternalEnergy(rhos, sies, pressures, scratch,
+          return eos.EntropyFromDensityInternalEnergy(rhos, sies, entropies, scratch,
                                                        num, lambdas);
->>>>>>> fd3e2335
         },
         eos_);
   }
