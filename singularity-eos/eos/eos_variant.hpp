//------------------------------------------------------------------------------
// © 2021-2022. Triad National Security, LLC. All rights reserved.  This
// program was produced under U.S. Government contract 89233218CNA000001
// for Los Alamos National Laboratory (LANL), which is operated by Triad
// National Security, LLC for the U.S.  Department of Energy/National
// Nuclear Security Administration. All rights in the program are
// reserved by Triad National Security, LLC, and the U.S. Department of
// Energy/National Nuclear Security Administration. The Government is
// granted for itself and others acting on its behalf a nonexclusive,
// paid-up, irrevocable worldwide license in this material to reproduce,
// prepare derivative works, distribute copies to the public, perform
// publicly and display publicly, and to permit others to do so.
//------------------------------------------------------------------------------

#ifndef EOS_VARIANT_HPP
#define EOS_VARIANT_HPP

#include <ports-of-call/portability.hpp>
#include <singularity-eos/eos/eos_base.hpp>
#include <variant/include/mpark/variant.hpp>

using Real = double;

namespace singularity {

template <typename... Ts>
using eos_variant = mpark::variant<Ts...>;

// Provide default functionality when lambda isn't passed to vector functions
struct NullIndexer {
  PORTABLE_FORCEINLINE_FUNCTION
  Real *operator[](int i) { return nullptr; }
  PORTABLE_FORCEINLINE_FUNCTION
  Real *operator[](int i) const { return nullptr; }
};

template <typename... EOSs>
class Variant {
 private:
  eos_variant<EOSs...> eos_;

 public:
  template <typename EOSChoice,
            typename std::enable_if<
                !std::is_same<Variant, typename std::decay<EOSChoice>::type>::value,
                bool>::type = true>
  PORTABLE_FUNCTION Variant(EOSChoice &&choice)
      : eos_(std::move(std::forward<EOSChoice>(choice))) {}

  Variant() noexcept = default;

  template <typename EOSChoice,
            typename std::enable_if<
                !std::is_same<Variant, typename std::decay<EOSChoice>::type>::value,
                bool>::type = true>
  PORTABLE_FUNCTION Variant &operator=(EOSChoice &&eos) {
    eos_ = std::move(std::forward<EOSChoice>(eos));
    return *this;
  }

  template <typename EOSChoice,
            typename std::enable_if<
                !std::is_same<Variant, typename std::decay<EOSChoice>::type>::value,
                bool>::type = true>
  EOSChoice get() {
    return mpark::get<EOSChoice>(eos_);
  }

  Variant GetOnDevice() {
    return mpark::visit([](auto &eos) { return eos_variant<EOSs...>(eos.GetOnDevice()); },
                        eos_);
  }

  // Place member functions here
  PORTABLE_INLINE_FUNCTION
  Real TemperatureFromDensityInternalEnergy(const Real rho, const Real sie,
                                            Real *lambda = nullptr) const {
    return mpark::visit(
        [&rho, &sie, &lambda](const auto &eos) {
          return eos.TemperatureFromDensityInternalEnergy(rho, sie, lambda);
        },
        eos_);
  }

  PORTABLE_INLINE_FUNCTION
  Real InternalEnergyFromDensityTemperature(const Real rho, const Real temperature,
                                            Real *lambda = nullptr) const {
    return mpark::visit(
        [&rho, &temperature, &lambda](const auto &eos) {
          return eos.InternalEnergyFromDensityTemperature(rho, temperature, lambda);
        },
        eos_);
  }

  PORTABLE_INLINE_FUNCTION
  Real PressureFromDensityTemperature(const Real rho, const Real temperature,
                                      Real *lambda = nullptr) const {
    return mpark::visit(
        [&rho, &temperature, &lambda](const auto &eos) {
          return eos.PressureFromDensityTemperature(rho, temperature, lambda);
        },
        eos_);
  }

  PORTABLE_INLINE_FUNCTION
  Real PressureFromDensityInternalEnergy(const Real rho, const Real sie,
                                         Real *lambda = nullptr) const {
    return mpark::visit(
        [&rho, &sie, &lambda](const auto &eos) {
          return eos.PressureFromDensityInternalEnergy(rho, sie, lambda);
        },
        eos_);
  }

  PORTABLE_INLINE_FUNCTION
  Real SpecificHeatFromDensityTemperature(const Real rho, const Real temperature,
                                          Real *lambda = nullptr) const {
    return mpark::visit(
        [&rho, &temperature, &lambda](const auto &eos) {
          return eos.SpecificHeatFromDensityTemperature(rho, temperature, lambda);
        },
        eos_);
  }

  PORTABLE_INLINE_FUNCTION
  Real SpecificHeatFromDensityInternalEnergy(const Real rho, const Real sie,
                                             Real *lambda = nullptr) const {
    return mpark::visit(
        [&rho, &sie, &lambda](const auto &eos) {
          return eos.SpecificHeatFromDensityInternalEnergy(rho, sie, lambda);
        },
        eos_);
  }

  PORTABLE_INLINE_FUNCTION
  Real BulkModulusFromDensityTemperature(const Real rho, const Real temperature,
                                         Real *lambda = nullptr) const {
    return mpark::visit(
        [&rho, &temperature, &lambda](const auto &eos) {
          return eos.BulkModulusFromDensityTemperature(rho, temperature, lambda);
        },
        eos_);
  }

  PORTABLE_INLINE_FUNCTION
  Real BulkModulusFromDensityInternalEnergy(const Real rho, const Real sie,
                                            Real *lambda = nullptr) const {
    return mpark::visit(
        [&rho, &sie, &lambda](const auto &eos) {
          return eos.BulkModulusFromDensityInternalEnergy(rho, sie, lambda);
        },
        eos_);
  }

  PORTABLE_INLINE_FUNCTION
  Real GruneisenParamFromDensityTemperature(const Real rho, const Real temperature,
                                            Real *lambda = nullptr) const {
    return mpark::visit(
        [&rho, &temperature, &lambda](const auto &eos) {
          return eos.GruneisenParamFromDensityTemperature(rho, temperature, lambda);
        },
        eos_);
  }

  PORTABLE_INLINE_FUNCTION
  Real GruneisenParamFromDensityInternalEnergy(const Real rho, const Real sie,
                                               Real *lambda = nullptr) const {
    return mpark::visit(
        [&rho, &sie, &lambda](const auto &eos) {
          return eos.GruneisenParamFromDensityInternalEnergy(rho, sie, lambda);
        },
        eos_);
  }

  PORTABLE_INLINE_FUNCTION
  void FillEos(Real &rho, Real &temp, Real &energy, Real &press, Real &cv, Real &bmod,
               const unsigned long output, Real *lambda = nullptr) const {
    return mpark::visit(
        [&rho, &temp, &energy, &press, &cv, &bmod, &output, &lambda](const auto &eos) {
          return eos.FillEos(rho, temp, energy, press, cv, bmod, output, lambda);
        },
        eos_);
  }

  PORTABLE_INLINE_FUNCTION
  void ReferenceDensityTemperature(Real &rho, Real &T, Real *lambda = nullptr) const {
    return mpark::visit(
        [&rho, &T, &lambda](const auto &eos) {
          return eos.ReferenceDensityTemperature(rho, T, lambda);
        },
        eos_);
  }

  PORTABLE_INLINE_FUNCTION
  void ValuesAtReferenceState(Real &rho, Real &temp, Real &sie, Real &press, Real &cv,
                              Real &bmod, Real &dpde, Real &dvdt,
                              Real *lambda = nullptr) const {
    return mpark::visit(
        [&rho, &temp, &sie, &press, &cv, &bmod, &dpde, &dvdt, &lambda](const auto &eos) {
          return eos.ValuesAtReferenceState(rho, temp, sie, press, cv, bmod, dpde, dvdt,
                                            lambda);
        },
        eos_);
  }

  PORTABLE_INLINE_FUNCTION
  void PTofRE(Real &rho, Real &sie, Real *lambda, Real &press, Real &temp, Real &dpdr,
              Real &dpde, Real &dtdr, Real &dtde) const {
    return mpark::visit(
        [&rho, &sie, &lambda, &press, &temp, &dpdr, &dpde, &dtdr,
         &dtde](const auto &eos) {
          return eos.PTofRE(rho, sie, lambda, press, temp, dpdr, dpde, dtdr, dtde);
        },
        eos_);
  }

  PORTABLE_INLINE_FUNCTION
  void DensityEnergyFromPressureTemperature(const Real press, const Real temp,
                                            Real *lambda, Real &rho, Real &sie) const {
    return mpark::visit(
        [&press, &temp, &lambda, &rho, &sie](const auto &eos) {
          return eos.DensityEnergyFromPressureTemperature(press, temp, lambda, rho, sie);
        },
        eos_);
  }

<<<<<<< HEAD
  PORTABLE_INLINE_FUNCTION
  Real RhoPmin(const Real temp) const {
    return mpark::visit([&temp](const auto &eos) {
      return eos.RhoPmin(temp);
    },
    eos_);
=======
  PORTABLE_FORCEINLINE_FUNCTION
  Real MinimumDensity() const {
    return mpark::visit([](const auto &eos) { return eos.MinimumDensity(); }, eos_);
  }

  PORTABLE_FORCEINLINE_FUNCTION
  Real MinimumTemperature() const {
    return mpark::visit([](const auto &eos) { return eos.MinimumTemperature(); }, eos_);
>>>>>>> 5a5f7070
  }

  /*
  Vector versions of the member functions run on the host but the scalar
  lookups will run on the device

  RealIndexer must have an operator[](int) that returns a Real. e.g., Real*
  ConstRealIndexer is as RealIndexer, but assumed const type.
  LambdaIndexer must have an operator[](int) that returns a Real*. e.g., Real**
  */
  template <typename RealIndexer, typename ConstRealIndexer>
  inline void
  TemperatureFromDensityInternalEnergy(ConstRealIndexer &&rhos, ConstRealIndexer &&sies,
                                       RealIndexer &&temperatures, const int num) const {
    NullIndexer lambdas{}; // Returns null pointer for every index
    return TemperatureFromDensityInternalEnergy(rhos, sies, temperatures, num, lambdas);
  }

  template <typename RealIndexer, typename ConstRealIndexer, typename LambdaIndexer>
  inline void
  TemperatureFromDensityInternalEnergy(ConstRealIndexer &&rhos, ConstRealIndexer &&sies,
                                       RealIndexer &&temperatures, const int num,
                                       LambdaIndexer &&lambdas) const {
    return mpark::visit(
        [&rhos, &sies, &temperatures, &num, &lambdas](const auto &eos) {
          return eos.TemperatureFromDensityInternalEnergy(rhos, sies, temperatures, num,
                                                          lambdas);
        },
        eos_);
  }

  template <typename RealIndexer, typename ConstRealIndexer>
  inline void InternalEnergyFromDensityTemperature(ConstRealIndexer &&rhos,
                                                   ConstRealIndexer &&temperatures,
                                                   RealIndexer &&sies,
                                                   const int num) const {
    NullIndexer lambdas{}; // Returns null pointer for every index
    return InternalEnergyFromDensityTemperature(rhos, temperatures, sies, num, lambdas);
  }

  template <typename RealIndexer, typename ConstRealIndexer, typename LambdaIndexer>
  inline void InternalEnergyFromDensityTemperature(ConstRealIndexer &&rhos,
                                                   ConstRealIndexer &&temperatures,
                                                   RealIndexer &&sies, const int num,
                                                   LambdaIndexer &&lambdas) const {
    return mpark::visit(
        [&rhos, &temperatures, &sies, &num, &lambdas](const auto &eos) {
          return eos.InternalEnergyFromDensityTemperature(rhos, temperatures, sies, num,
                                                          lambdas);
        },
        eos_);
  }

  template <typename RealIndexer, typename ConstRealIndexer>
  inline void
  PressureFromDensityTemperature(ConstRealIndexer &&rhos, ConstRealIndexer &&temperatures,
                                 RealIndexer &&pressures, const int num) const {
    NullIndexer lambdas{}; // Returns null pointer for every index
    return PressureFromDensityTemperature(rhos, temperatures, pressures, num, lambdas);
  }

  template <typename RealIndexer, typename ConstRealIndexer, typename LambdaIndexer>
  inline void PressureFromDensityTemperature(ConstRealIndexer &&rhos,
                                             ConstRealIndexer &&temperatures,
                                             RealIndexer &&pressures, const int num,
                                             LambdaIndexer &&lambdas) const {
    return mpark::visit(
        [&rhos, &temperatures, &pressures, &num, &lambdas](const auto &eos) {
          return eos.PressureFromDensityTemperature(rhos, temperatures, pressures, num,
                                                    lambdas);
        },
        eos_);
  }

  template <typename RealIndexer, typename ConstRealIndexer>
  inline void
  PressureFromDensityInternalEnergy(ConstRealIndexer &&rhos, ConstRealIndexer &&sies,
                                    RealIndexer &&pressures, const int num) const {
    NullIndexer lambdas{}; // Returns null pointer for every index
    return PressureFromDensityInternalEnergy(rhos, sies, pressures, num, lambdas);
  }

  template <typename RealIndexer, typename ConstRealIndexer, typename LambdaIndexer>
  inline void PressureFromDensityInternalEnergy(ConstRealIndexer &&rhos,
                                                ConstRealIndexer &&sies,
                                                RealIndexer &&pressures, const int num,
                                                LambdaIndexer &&lambdas) const {
    return mpark::visit(
        [&rhos, &sies, &pressures, &num, &lambdas](const auto &eos) {
          return eos.PressureFromDensityInternalEnergy(rhos, sies, pressures, num,
                                                       lambdas);
        },
        eos_);
  }

  template <typename RealIndexer, typename ConstRealIndexer>
  inline void SpecificHeatFromDensityTemperature(ConstRealIndexer &&rhos,
                                                 ConstRealIndexer &&temperatures,
                                                 RealIndexer &&cvs, const int num) const {
    NullIndexer lambdas{}; // Returns null pointer for every index
    return SpecificHeatFromDensityTemperature(rhos, temperatures, cvs, num, lambdas);
  }

  template <typename RealIndexer, typename ConstRealIndexer, typename LambdaIndexer>
  inline void SpecificHeatFromDensityTemperature(ConstRealIndexer &&rhos,
                                                 ConstRealIndexer &&temperatures,
                                                 RealIndexer &&cvs, const int num,
                                                 LambdaIndexer &&lambdas) const {
    return mpark::visit(
        [&rhos, &temperatures, &cvs, &num, &lambdas](const auto &eos) {
          return eos.SpecificHeatFromDensityTemperature(rhos, temperatures, cvs, num,
                                                        lambdas);
        },
        eos_);
  }

  template <typename RealIndexer, typename ConstRealIndexer>
  inline void
  SpecificHeatFromDensityInternalEnergy(ConstRealIndexer &&rhos, ConstRealIndexer &&sies,
                                        RealIndexer &&cvs, const int num) const {
    NullIndexer lambdas{}; // Returns null pointer for every index
    return SpecificHeatFromDensityInternalEnergy(rhos, sies, cvs, num, lambdas);
  }

  template <typename RealIndexer, typename ConstRealIndexer, typename LambdaIndexer>
  inline void SpecificHeatFromDensityInternalEnergy(ConstRealIndexer &&rhos,
                                                    ConstRealIndexer &&sies,
                                                    RealIndexer &&cvs, const int num,
                                                    LambdaIndexer &&lambdas) const {
    return mpark::visit(
        [&rhos, &sies, &cvs, &num, &lambdas](const auto &eos) {
          return eos.SpecificHeatFromDensityInternalEnergy(rhos, sies, cvs, num, lambdas);
        },
        eos_);
  }

  template <typename RealIndexer, typename ConstRealIndexer>
  inline void BulkModulusFromDensityTemperature(ConstRealIndexer &&rhos,
                                                ConstRealIndexer &&temperatures,
                                                RealIndexer &&bmods,
                                                const int num) const {
    NullIndexer lambdas{}; // Returns null pointer for every index
    return BulkModulusFromDensityTemperature(rhos, temperatures, bmods, num, lambdas);
  }

  template <typename RealIndexer, typename ConstRealIndexer, typename LambdaIndexer>
  inline void BulkModulusFromDensityTemperature(ConstRealIndexer &&rhos,
                                                ConstRealIndexer &&temperatures,
                                                RealIndexer &&bmods, const int num,
                                                LambdaIndexer &&lambdas) const {
    return mpark::visit(
        [&rhos, &temperatures, &bmods, &num, &lambdas](const auto &eos) {
          return eos.BulkModulusFromDensityTemperature(rhos, temperatures, bmods, num,
                                                       lambdas);
        },
        eos_);
  }

  template <typename RealIndexer, typename ConstRealIndexer>
  inline void
  BulkModulusFromDensityInternalEnergy(ConstRealIndexer &&rhos, ConstRealIndexer &&sies,
                                       RealIndexer &&bmods, const int num) const {
    NullIndexer lambdas{}; // Returns null pointer for every index
    return BulkModulusFromDensityInternalEnergy(rhos, sies, bmods, num, lambdas);
  }

  template <typename RealIndexer, typename ConstRealIndexer, typename LambdaIndexer>
  inline void BulkModulusFromDensityInternalEnergy(ConstRealIndexer &&rhos,
                                                   ConstRealIndexer &&sies,
                                                   RealIndexer &&bmods, const int num,
                                                   LambdaIndexer &&lambdas) const {
    return mpark::visit(
        [&rhos, &sies, &bmods, &num, &lambdas](const auto &eos) {
          return eos.BulkModulusFromDensityInternalEnergy(rhos, sies, bmods, num,
                                                          lambdas);
        },
        eos_);
  }

  template <typename RealIndexer, typename ConstRealIndexer>
  inline void GruneisenParamFromDensityTemperature(ConstRealIndexer &&rhos,
                                                   ConstRealIndexer &&temperatures,
                                                   RealIndexer &&gm1s,
                                                   const int num) const {
    NullIndexer lambdas{}; // Returns null pointer for every index
    return GruneisenParamFromDensityTemperature(rhos, temperatures, gm1s, num, lambdas);
  }

  template <typename RealIndexer, typename ConstRealIndexer, typename LambdaIndexer>
  inline void GruneisenParamFromDensityTemperature(ConstRealIndexer &&rhos,
                                                   ConstRealIndexer &&temperatures,
                                                   RealIndexer &&gm1s, const int num,
                                                   LambdaIndexer &&lambdas) const {
    return mpark::visit(
        [&rhos, &temperatures, &gm1s, &num, &lambdas](const auto &eos) {
          return eos.GruneisenParamFromDensityTemperature(rhos, temperatures, gm1s, num,
                                                          lambdas);
        },
        eos_);
  }

  template <typename RealIndexer, typename ConstRealIndexer>
  inline void GruneisenParamFromDensityInternalEnergy(ConstRealIndexer &&rhos,
                                                      ConstRealIndexer &&sies,
                                                      RealIndexer &&gm1s,
                                                      const int num) const {
    NullIndexer lambdas{}; // Returns null pointer for every index
    return GruneisenParamFromDensityInternalEnergy(rhos, sies, gm1s, num, lambdas);
  }

  template <typename RealIndexer, typename ConstRealIndexer, typename LambdaIndexer>
  inline void GruneisenParamFromDensityInternalEnergy(ConstRealIndexer &&rhos,
                                                      ConstRealIndexer &&sies,
                                                      RealIndexer &&gm1s, const int num,
                                                      LambdaIndexer &&lambdas) const {
    return mpark::visit(
        [&rhos, &sies, &gm1s, &lambdas, &num](const auto &eos) {
          return eos.GruneisenParamFromDensityInternalEnergy(rhos, sies, gm1s, num,
                                                             lambdas);
        },
        eos_);
  }

  template <typename RealIndexer>
  inline void FillEos(RealIndexer &&rhos, RealIndexer &&temps, RealIndexer &&energies,
                      RealIndexer &&presses, RealIndexer &&cvs, RealIndexer &&bmods,
                      const int num, const unsigned long output) const {
    NullIndexer lambdas{}; // Returns null pointer for every index
    return FillEos(rhos, temps, energies, presses, cvs, bmods, num, output, lambdas);
  }

  template <typename RealIndexer, typename LambdaIndexer>
  inline void FillEos(RealIndexer &&rhos, RealIndexer &&temps, RealIndexer &&energies,
                      RealIndexer &&presses, RealIndexer &&cvs, RealIndexer &&bmods,
                      const int num, const unsigned long output,
                      LambdaIndexer &&lambdas) const {
    return mpark::visit(
        [&rhos, &temps, &energies, &presses, &cvs, &bmods, &num, &output,
         &lambdas](const auto &eos) {
          return eos.FillEos(rhos, temps, energies, presses, cvs, bmods, num, output,
                             lambdas);
        },
        eos_);
  }

  template <typename RealIndexer>
  inline void PTofRE(RealIndexer &&rhos, RealIndexer &&sies, RealIndexer &&presses,
                     RealIndexer &&temps, RealIndexer &&dpdrs, RealIndexer &&dpdes,
                     RealIndexer &&dtdrs, RealIndexer &&dtdes, const int num) const {
    NullIndexer lambdas{}; // Returns null pointer for every index
    return PTofRE(rhos, sies, presses, temps, dpdrs, dpdes, dtdrs, dtdes, num, lambdas);
  }

  template <typename RealIndexer, typename LambdaIndexer>
  inline void PTofRE(RealIndexer &&rhos, RealIndexer &&sies, RealIndexer &&presses,
                     RealIndexer &&temps, RealIndexer &&dpdrs, RealIndexer &&dpdes,
                     RealIndexer &&dtdrs, RealIndexer &&dtdes, const int num,
                     LambdaIndexer &&lambdas) const {
    return mpark::visit(
        [&rhos, &sies, &presses, &temps, &dpdrs, &dpdes, &dtdrs, &dtdes, &num,
         &lambdas](const auto &eos) {
          return eos.PTofRE(rhos, sies, presses, temps, dpdrs, dpdes, dtdrs, dtdes, num,
                            lambdas);
        },
        eos_);
  }

  PORTABLE_INLINE_FUNCTION
  unsigned long PreferredInput() const noexcept {
    return mpark::visit([](const auto &eos) { return eos.PreferredInput(); }, eos_);
  }

  PORTABLE_INLINE_FUNCTION
  int nlambda() const noexcept {
    return mpark::visit([](const auto &eos) { return eos.nlambda(); }, eos_);
  }

  template <typename T>
  PORTABLE_INLINE_FUNCTION bool IsType() const noexcept {
    return mpark::holds_alternative<T>(eos_);
  }

  PORTABLE_INLINE_FUNCTION
  void PrintParams() const noexcept {
    return mpark::visit([](const auto &eos) { return eos.PrintParams(); }, eos_);
  }

  inline void Finalize() noexcept {
    return mpark::visit([](auto &eos) { return eos.Finalize(); }, eos_);
  }
};
} // namespace singularity

#endif // EOS_VARIANT_HPP<|MERGE_RESOLUTION|>--- conflicted
+++ resolved
@@ -224,14 +224,14 @@
         eos_);
   }
 
-<<<<<<< HEAD
   PORTABLE_INLINE_FUNCTION
   Real RhoPmin(const Real temp) const {
     return mpark::visit([&temp](const auto &eos) {
       return eos.RhoPmin(temp);
     },
     eos_);
-=======
+  }
+
   PORTABLE_FORCEINLINE_FUNCTION
   Real MinimumDensity() const {
     return mpark::visit([](const auto &eos) { return eos.MinimumDensity(); }, eos_);
@@ -240,7 +240,6 @@
   PORTABLE_FORCEINLINE_FUNCTION
   Real MinimumTemperature() const {
     return mpark::visit([](const auto &eos) { return eos.MinimumTemperature(); }, eos_);
->>>>>>> 5a5f7070
   }
 
   /*
