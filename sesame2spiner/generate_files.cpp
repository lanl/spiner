//======================================================================
// sesame2spiner tool for converting eospac to spiner
// Author: Jonah Miller (jonahm@lanl.gov)
// © 2021. Triad National Security, LLC. All rights reserved.  This
// program was produced under U.S. Government contract 89233218CNA000001
// for Los Alamos National Laboratory (LANL), which is operated by Triad
// National Security, LLC for the U.S.  Department of Energy/National
// Nuclear Security Administration. All rights in the program are
// reserved by Triad National Security, LLC, and the U.S. Department of
// Energy/National Nuclear Security Administration. The Government is
// granted for itself and others acting on its behalf a nonexclusive,
// paid-up, irrevocable worldwide license in this material to reproduce,
// prepare derivative works, distribute copies to the public, perform
// publicly and display publicly, and to permit others to do so.
//======================================================================

#include <cmath>
#include <cstdlib>
#include <string>
#include <vector>

#include <hdf5.h>
#include <hdf5_hl.h>

#ifndef SPINER_USE_HDF
#error "HDF5 must be enabled"
#endif // SPINER_USE_HDF

<<<<<<< HEAD
#include <eospac-wrapper/eospac_wrapper.hpp>

#include <spiner/ports-of-call/portability.hpp>
=======
>>>>>>> 6a3fe45e
#include <sp5/singularity_eos_sp5.hpp>
#include <spiner/databox.hpp>
#include <spiner/interpolation.hpp>
#include <spiner/ports-of-call/portability.hpp>
#include <spiner/sp5.hpp>

#include "generate_files.hpp"
#include "io_eospac.hpp"
#include "parse_cli.hpp"
#include "parser.hpp"

<<<<<<< HEAD
using namespace EospacWrapper;

herr_t saveMaterial(hid_t loc,
		    const SesameMetadata& metadata,
		    const Bounds& lRhoBounds,
		    const Bounds& lTBounds,
		    const Bounds& leBounds,
		    const std::string& name,
		    Verbosity eospacWarn) {
=======
herr_t saveMaterial(hid_t loc, const SesameMetadata &metadata, const Bounds &lRhoBounds,
                    const Bounds &lTBounds, const Bounds &leBounds,
                    const std::string &name, Verbosity eospacWarn) {
>>>>>>> 6a3fe45e

  const int matid = metadata.matid;
  std::string sMatid = std::to_string(matid);

  herr_t status = 0;
  hid_t matGroup, lTGroup, leGroup, coldGroup;

  matGroup = H5Gcreate(loc, sMatid.c_str(), H5P_DEFAULT, H5P_DEFAULT, H5P_DEFAULT);
  status += H5Lcreate_soft(sMatid.c_str(), loc, name.c_str(), H5P_DEFAULT, H5P_DEFAULT);

  // Dependent variables metadata
  status += H5LTset_attribute_string(loc, sMatid.c_str(), SP5::Offsets::messageName,
                                     SP5::Offsets::message);
  status += H5LTset_attribute_double(loc, sMatid.c_str(), SP5::Offsets::rho,
                                     &lRhoBounds.offset, 1);
  status +=
      H5LTset_attribute_double(loc, sMatid.c_str(), SP5::Offsets::T, &lTBounds.offset, 1);
  status += H5LTset_attribute_double(loc, sMatid.c_str(), SP5::Offsets::sie,
                                     &leBounds.offset, 1);

  // Material metadata
  status +=
      H5LTset_attribute_double(loc, sMatid.c_str(), SP5::Material::exchangeCoefficient,
                               &metadata.exchangeCoefficient, 1);
  status += H5LTset_attribute_double(loc, sMatid.c_str(), SP5::Material::meanAtomicMass,
                                     &metadata.meanAtomicMass, 1);
  status += H5LTset_attribute_double(loc, sMatid.c_str(), SP5::Material::meanAtomicNumber,
                                     &metadata.meanAtomicNumber, 1);
  status += H5LTset_attribute_double(loc, sMatid.c_str(), SP5::Material::solidBulkModulus,
                                     &metadata.solidBulkModulus, 1);
  status += H5LTset_attribute_double(loc, sMatid.c_str(), SP5::Material::normalDensity,
                                     &metadata.normalDensity, 1);
  status += H5LTset_attribute_string(loc, sMatid.c_str(), SP5::Material::comments,
                                     metadata.comments.c_str());
  status += H5LTset_attribute_int(loc, sMatid.c_str(), SP5::Material::matid,
                                  &metadata.matid, 1);
  status += H5LTset_attribute_string(loc, sMatid.c_str(), SP5::Material::name,
                                     metadata.name.c_str());

  lTGroup = H5Gcreate(matGroup, SP5::Depends::logRhoLogT, H5P_DEFAULT, H5P_DEFAULT,
                      H5P_DEFAULT);

  leGroup = H5Gcreate(matGroup, SP5::Depends::logRhoLogSie, H5P_DEFAULT, H5P_DEFAULT,
                      H5P_DEFAULT);
  coldGroup =
      H5Gcreate(matGroup, SP5::Depends::coldCurve, H5P_DEFAULT, H5P_DEFAULT, H5P_DEFAULT);

  {
    DataBox P, sie, T, bMod, dPdRho, dPdE, dTdRho, dTdE, dEdRho, mask;
    eosDataOfRhoSie(matid, lRhoBounds, leBounds, P, T, bMod, dPdRho, dPdE, dTdRho, dTdE,
                    dEdRho, mask, eospacWarn);
    status += P.saveHDF(leGroup, SP5::Fields::P);
    status += T.saveHDF(leGroup, SP5::Fields::T);
    status += bMod.saveHDF(leGroup, SP5::Fields::bMod);
    status += dPdRho.saveHDF(leGroup, SP5::Fields::dPdRho);
    status += dPdE.saveHDF(leGroup, SP5::Fields::dPdE);
    status += dTdRho.saveHDF(leGroup, SP5::Fields::dTdRho);
    status += dTdE.saveHDF(leGroup, SP5::Fields::dTdE);
    status += dEdRho.saveHDF(leGroup, SP5::Fields::dEdRho);
    status += mask.saveHDF(leGroup, SP5::Fields::mask);
  }

  {
    DataBox P, sie, T, bMod, dPdRho, dPdE, dTdRho, dTdE, dEdRho, dEdT, mask;
    eosDataOfRhoT(matid, lRhoBounds, lTBounds, P, sie, bMod, dPdRho, dPdE, dTdRho, dTdE,
                  dEdRho, dEdT, mask, eospacWarn);
    status += P.saveHDF(lTGroup, SP5::Fields::P);
    status += sie.saveHDF(lTGroup, SP5::Fields::sie);
    status += bMod.saveHDF(lTGroup, SP5::Fields::bMod);
    status += dPdRho.saveHDF(lTGroup, SP5::Fields::dPdRho);
    status += dPdE.saveHDF(lTGroup, SP5::Fields::dPdE);
    status += dTdRho.saveHDF(lTGroup, SP5::Fields::dTdRho);
    status += dTdE.saveHDF(lTGroup, SP5::Fields::dTdE);
    status += dEdRho.saveHDF(lTGroup, SP5::Fields::dEdRho);
    status += dEdT.saveHDF(lTGroup, SP5::Fields::dEdT);
    status += mask.saveHDF(lTGroup, SP5::Fields::mask);
  }
  {
    DataBox P, sie, dPdRho, dEdRho, bMod, mask, transitionMask;
    eosColdCurves(matid, lRhoBounds, P, sie, dPdRho, dEdRho, bMod, mask, eospacWarn);
    eosColdCurveMask(matid, lRhoBounds, leBounds.grid.nPoints(), sie, transitionMask,
                     eospacWarn);

    status += P.saveHDF(coldGroup, SP5::Fields::P);
    status += sie.saveHDF(coldGroup, SP5::Fields::sie);
    status += bMod.saveHDF(coldGroup, SP5::Fields::bMod);
    status += dPdRho.saveHDF(coldGroup, SP5::Fields::dPdRho);
    status += dEdRho.saveHDF(coldGroup, SP5::Fields::dEdRho);
    status += mask.saveHDF(coldGroup, SP5::Fields::mask);
    status += transitionMask.saveHDF(coldGroup, SP5::Fields::transitionMask);
  }

  status += H5Gclose(leGroup);
  status += H5Gclose(lTGroup);
  status += H5Gclose(coldGroup);
  status += H5Gclose(matGroup);

  return status;
}

herr_t saveAllMaterials(const std::string &savename,
                        const std::vector<std::string> &filenames, bool printMetadata,
                        Verbosity eospacWarn) {
  std::vector<Params> params;
  std::vector<int> matids;
  SesameMetadata metadata;
  hid_t file;
  herr_t status = H5_SUCCESS;

  for (auto const &filename : filenames) {
    Params p(filename);
    if (!p.Contains("matid")) {
      std::cerr << "Material file " << filename << "is missing matid.\n"
                << "Example input files:\n"
                << EXAMPLESTRING << std::endl;
      std::exit(1);
    }
    matids.push_back(p.Get<int>("matid"));
    params.push_back(p);
  }

  std::cout << "Saving to file " << savename << std::endl;
  file = H5Fcreate(savename.c_str(), H5F_ACC_TRUNC, H5P_DEFAULT, H5P_DEFAULT);

  std::cout << "Processing " << matids.size() << " materials..." << std::endl;

  for (size_t i = 0; i < matids.size(); i++) {
    int matid = matids[i];

    std::cout << "..." << matid << std::endl;

    eosGetMetadata(matid, metadata, Verbosity::Debug);
    if (printMetadata) std::cout << metadata << std::endl;
    std::string name = params[i].Get("name", metadata.name);

    Bounds lRhoBounds, lTBounds, leBounds;
    getMatBounds(i, matid, metadata, params[i], lRhoBounds, lTBounds, leBounds);

    if (eospacWarn == Verbosity::Debug) {
      std::cout << "bounds for log(rho), log(T), log(sie) are:\n"
                << lRhoBounds << lTBounds << leBounds << std::endl;
    }

    status +=
        saveMaterial(file, metadata, lRhoBounds, lTBounds, leBounds, name, eospacWarn);
    if (status != H5_SUCCESS) {
      std::cerr << "WARNING: problem with HDf5" << std::endl;
    }
  }

  std::cout << "Cleaning up." << std::endl;
  status += H5Fclose(file);
  if (status != H5_SUCCESS) {
    std::cerr << "WARNING: problem with HDf5" << std::endl;
  }
  return status;
}

void getMatBounds(int i, int matid, const SesameMetadata &metadata, const Params &params,
                  Bounds &lRhoBounds, Bounds &lTBounds, Bounds &leBounds) {
  Real rhoMin = params.Get("rhomin", metadata.rhoMin);
  Real rhoMax = params.Get("rhomax", metadata.rhoMax);
  Real TMin = params.Get("Tmin", metadata.TMin);
  Real TMax = params.Get("Tmax", metadata.TMax);
  Real sieMin = params.Get("siemin", metadata.sieMin);
  Real sieMax = params.Get("siemax", metadata.sieMax);

  checkValInMatBounds(matid, "rhoMin", rhoMin, metadata.rhoMin, metadata.rhoMax);
  checkValInMatBounds(matid, "rhoMax", rhoMax, metadata.rhoMin, metadata.rhoMax);
  checkValInMatBounds(matid, "TMin", TMin, metadata.TMin, metadata.TMax);
  checkValInMatBounds(matid, "TMax", TMax, metadata.TMin, metadata.TMax);
  checkValInMatBounds(matid, "sieMin", sieMin, metadata.sieMin, metadata.sieMax);
  checkValInMatBounds(matid, "sieMax", sieMax, metadata.sieMin, metadata.sieMax);

  Real shrinklRhoBounds = params.Get("shrinklRhoBounds", 0.0);
  Real shrinklTBounds = params.Get("shrinklTBounds", 0.0);
  Real shrinkleBounds = params.Get("shrinkleBounds", 0.0);

  shrinklRhoBounds = std::min(1., std::max(shrinklRhoBounds, 0.));
  shrinklTBounds = std::min(1., std::max(shrinklTBounds, 0.));
  shrinkleBounds = std::min(1., std::max(shrinkleBounds, 0.));

  if (shrinklRhoBounds > 0 && (params.Contains("rhomin") || params.Contains("rhomax"))) {
    std::cerr << "WARNING [" << matid << "]: "
              << "shrinklRhoBounds > 0 and rhomin or rhomax set" << std::endl;
  }
  if (shrinklTBounds > 0 && (params.Contains("Tmin") || params.Contains("Tmax"))) {
    std::cerr << "WARNING [" << matid << "]: "
              << "shrinklTBounds > 0 and Tmin or Tmax set" << std::endl;
  }
  if (shrinkleBounds > 0 && (params.Contains("siemin") || params.Contains("siemax"))) {
    std::cerr << "WARNING [" << matid << "]: "
              << "shrinkleBounds > 0 and siemin or siemax set" << std::endl;
  }

  int ppdRho = params.Get("numrho/decade", PPD_DEFAULT);
  int numRhoDefault = getNumPointsFromPPD(rhoMin, rhoMax, ppdRho);

  int ppdT = params.Get("numT/decade", PPD_DEFAULT);
  int numTDefault = getNumPointsFromPPD(TMin, TMax, ppdT);

  int ppdSie = params.Get("numSie/decade", PPD_DEFAULT);
  int numSieDefault = getNumPointsFromPPD(sieMin, sieMax, ppdSie);

  int numRho = params.Get("numrho", numRhoDefault);
  int numT = params.Get("numT", numTDefault);
  int numSie = params.Get("numsie", numSieDefault);

  Real rhoAnchor = metadata.normalDensity;
  Real TAnchor = 298.15;

  // Forces density and temperature to be in a region where an offset
  // is not needed. This improves resolution at low densities and
  // temperatures.

  // Extrapolation and other resolution tricks will be explored in the
  // future.
  if (rhoMin < STRICTLY_POS_MIN) rhoMin = STRICTLY_POS_MIN;
  if (TMin < STRICTLY_POS_MIN) TMin = STRICTLY_POS_MIN;

  lRhoBounds = Bounds(rhoMin, rhoMax, numRho, true, shrinklRhoBounds, rhoAnchor);
  lTBounds = Bounds(TMin, TMax, numT, true, shrinklTBounds, TAnchor);
  leBounds = Bounds(sieMin, sieMax, numSie, true, shrinkleBounds);

  return;
}

bool checkValInMatBounds(int matid, const std::string &name, Real val, Real vmin,
                         Real vmax) {
  if (val < vmin || val > vmax) {
    std::cerr << "WARNING [" << matid << "]: " << name
              << " out of sesame table bounds. Consider changing this.\n"
              << "\t" << name << ", [bounds] = " << val << ", [" << vmin << ", " << vmax
              << "]" << std::endl;
    return false;
  }
  return true;
}

int getNumPointsFromPPD(Real min, Real max, int ppd) {
  Bounds b(min, max, 3, true);
  Real ndecades = b.grid.max() - b.grid.min();
  return static_cast<int>(std::ceil(ppd * ndecades));
}<|MERGE_RESOLUTION|>--- conflicted
+++ resolved
@@ -26,12 +26,7 @@
 #error "HDF5 must be enabled"
 #endif // SPINER_USE_HDF
 
-<<<<<<< HEAD
 #include <eospac-wrapper/eospac_wrapper.hpp>
-
-#include <spiner/ports-of-call/portability.hpp>
-=======
->>>>>>> 6a3fe45e
 #include <sp5/singularity_eos_sp5.hpp>
 #include <spiner/databox.hpp>
 #include <spiner/interpolation.hpp>
@@ -43,21 +38,11 @@
 #include "parse_cli.hpp"
 #include "parser.hpp"
 
-<<<<<<< HEAD
 using namespace EospacWrapper;
 
-herr_t saveMaterial(hid_t loc,
-		    const SesameMetadata& metadata,
-		    const Bounds& lRhoBounds,
-		    const Bounds& lTBounds,
-		    const Bounds& leBounds,
-		    const std::string& name,
-		    Verbosity eospacWarn) {
-=======
 herr_t saveMaterial(hid_t loc, const SesameMetadata &metadata, const Bounds &lRhoBounds,
                     const Bounds &lTBounds, const Bounds &leBounds,
                     const std::string &name, Verbosity eospacWarn) {
->>>>>>> 6a3fe45e
 
   const int matid = metadata.matid;
   std::string sMatid = std::to_string(matid);
