--- conflicted
+++ resolved
@@ -13,8 +13,11 @@
 #------------------------------------------------------------------------------
 
 add_executable(eos_unit_tests
-<<<<<<< HEAD
-                 eos_unit_tests.cpp)
+  catch2_define.cpp
+  eos_unit_test_helpers.hpp
+  test_eos_unit.cpp
+  test_eos_gruneisen.cpp
+)
 
 if(SINGULARITY_USE_HDF5)
   if(SINGULARITY_TEST_SESAME)
@@ -30,21 +33,8 @@
     Catch2::Catch2
     singularity-eos::singularity-eos
 )
-=======
-               catch2_define.cpp
-               eos_unit_test_helpers.hpp
-               test_eos_unit.cpp
-               test_eos_gruneisen.cpp
-               )
-if(SINGULARITY_USE_HDF5 AND SINGULARITY_TEST_SESAME)
-  target_compile_definitions(eos_unit_tests PRIVATE SINGULARITY_TEST_SESAME)
-endif()
-if(SINGULARITY_USE_HDF5 AND SINGULARITY_TEST_STELLAR_COLLAPSE)
-  target_compile_definitions(eos_unit_tests PRIVATE SINGULARITY_TEST_STELLAR_COLLAPSE)
-endif()
-target_link_libraries(eos_unit_tests Catch2::Catch2 eos singularity-eos::libs singularity-eos::flags)
+include(Catch)
 catch_discover_tests(eos_unit_tests PROPERTIES TIMEOUT 60)
->>>>>>> 8dd0112b
 
 if(SINGULARITY_USE_EOSPAC AND SINGULARITY_USE_HDF5 AND SINGULARITY_TEST_SESAME)
   add_executable(compare_to_eospac
@@ -55,11 +45,7 @@
       singularity-eos::singularity-eos
   )
 endif()
-<<<<<<< HEAD
-include(Catch)
 catch_discover_tests(eos_unit_tests PROPERTIES TIMEOUT 60)
-=======
->>>>>>> 8dd0112b
 
 if (SINGULARITY_BUILD_CLOSURE)
   add_executable(test_pte
